--- conflicted
+++ resolved
@@ -1,11 +1,6 @@
 from types import resolve_bases
 import boto3
-<<<<<<< HEAD
-import flask
-from flask import abort, Response
-=======
 import flask    
->>>>>>> c3f2600f
 import logging
 from baseaws.shared_functions import ContainerServices
 from werkzeug.utils import secure_filename

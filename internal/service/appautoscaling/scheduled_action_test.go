// Copyright (c) HashiCorp, Inc.
// SPDX-License-Identifier: MPL-2.0

package appautoscaling_test

import (
	"context"
	"fmt"
	"testing"
	"time"

	"github.com/YakDriver/regexache"
	"github.com/aws/aws-sdk-go/aws"
	"github.com/aws/aws-sdk-go/service/applicationautoscaling"
	sdkacctest "github.com/hashicorp/terraform-plugin-testing/helper/acctest"
	"github.com/hashicorp/terraform-plugin-testing/helper/resource"
	"github.com/hashicorp/terraform-plugin-testing/terraform"
	"github.com/hashicorp/terraform-provider-aws/internal/acctest"
	"github.com/hashicorp/terraform-provider-aws/internal/conns"
	tfappautoscaling "github.com/hashicorp/terraform-provider-aws/internal/service/appautoscaling"
	"github.com/hashicorp/terraform-provider-aws/internal/tfresource"
	"github.com/hashicorp/terraform-provider-aws/names"
)

func TestAccAppAutoScalingScheduledAction_UpdateScheduleRetainStartAndEndTime_ecs(t *testing.T) {
	ctx := acctest.Context(t)
	var sa applicationautoscaling.ScheduledAction
	rName := sdkacctest.RandomWithPrefix(acctest.ResourcePrefix)
	ts := time.Now().AddDate(0, 0, 1).Format("2006-01-02T15:04:05")
	tsUpdate := time.Now().AddDate(0, 0, 2).Format("2006-01-02T15:04:05")
	resourceName := "aws_appautoscaling_scheduled_action.test"
	autoscalingTargetResourceName := "aws_appautoscaling_target.test"
	startTime := time.Now().AddDate(0, 0, 2).Format("2006-01-02T15:04:05Z")
	endTime := time.Now().AddDate(0, 0, 8).Format("2006-01-02T15:04:05Z")

	resource.ParallelTest(t, resource.TestCase{
		PreCheck:                 func() { acctest.PreCheck(ctx, t) },
		ErrorCheck:               acctest.ErrorCheck(t, applicationautoscaling.EndpointsID),
		ProtoV5ProviderFactories: acctest.ProtoV5ProviderFactories,
		CheckDestroy:             testAccCheckScheduledActionDestroy(ctx),
		Steps: []resource.TestStep{
			{
				Config: testAccScheduledActionConfigWithStartAndEndTime_ecs(rName, ts, startTime, endTime),
				Check: resource.ComposeAggregateTestCheckFunc(
					testAccCheckScheduledActionExistsAndContainStartTimeEndTime(ctx, resourceName, &sa, startTime, endTime),
					resource.TestCheckResourceAttr(resourceName, "name", rName),
					resource.TestCheckResourceAttrPair(resourceName, "service_namespace", autoscalingTargetResourceName, "service_namespace"),
					resource.TestCheckResourceAttrPair(resourceName, "resource_id", autoscalingTargetResourceName, "resource_id"),
					resource.TestCheckResourceAttrPair(resourceName, "scalable_dimension", autoscalingTargetResourceName, "scalable_dimension"),
					resource.TestCheckResourceAttr(resourceName, "schedule", fmt.Sprintf("at(%s)", ts)),
					resource.TestCheckResourceAttr(resourceName, "scalable_target_action.#", "1"),
					resource.TestCheckResourceAttr(resourceName, "scalable_target_action.0.min_capacity", "1"),
					resource.TestCheckResourceAttr(resourceName, "scalable_target_action.0.max_capacity", "5"),
					resource.TestCheckResourceAttr(resourceName, "timezone", "UTC"),
					resource.TestCheckResourceAttr(resourceName, "start_time", startTime),
					resource.TestCheckResourceAttr(resourceName, "end_time", endTime),
					acctest.MatchResourceAttrRegionalARN(resourceName, "arn", "autoscaling", regexache.MustCompile(fmt.Sprintf("scheduledAction:.+:scheduledActionName/%s$", rName))),
				),
			},
			{
				Config: testAccScheduledActionConfigWithStartAndEndTime_ecs(rName, tsUpdate, startTime, endTime),
				Check: resource.ComposeAggregateTestCheckFunc(
					testAccCheckScheduledActionExistsAndContainStartTimeEndTime(ctx, resourceName, &sa, startTime, endTime),
					resource.TestCheckResourceAttr(resourceName, "name", rName),
					resource.TestCheckResourceAttrPair(resourceName, "service_namespace", autoscalingTargetResourceName, "service_namespace"),
					resource.TestCheckResourceAttrPair(resourceName, "resource_id", autoscalingTargetResourceName, "resource_id"),
					resource.TestCheckResourceAttrPair(resourceName, "scalable_dimension", autoscalingTargetResourceName, "scalable_dimension"),
					resource.TestCheckResourceAttr(resourceName, "schedule", fmt.Sprintf("at(%s)", tsUpdate)),
					resource.TestCheckResourceAttr(resourceName, "scalable_target_action.#", "1"),
					resource.TestCheckResourceAttr(resourceName, "scalable_target_action.0.min_capacity", "1"),
					resource.TestCheckResourceAttr(resourceName, "scalable_target_action.0.max_capacity", "5"),
					resource.TestCheckResourceAttr(resourceName, "timezone", "UTC"),
					acctest.MatchResourceAttrRegionalARN(resourceName, "arn", "autoscaling", regexache.MustCompile(fmt.Sprintf("scheduledAction:.+:scheduledActionName/%s$", rName))),
				),
			},
		},
	})
}

func TestAccAppAutoScalingScheduledAction_UpdateStartAndEndTime_ecs(t *testing.T) {
	ctx := acctest.Context(t)
	var sa applicationautoscaling.ScheduledAction
	rName := sdkacctest.RandomWithPrefix(acctest.ResourcePrefix)
	ts := time.Now().AddDate(0, 0, 1).Format("2006-01-02T15:04:05")
	tsUpdate := time.Now().AddDate(0, 0, 2).Format("2006-01-02T15:04:05")
	resourceName := "aws_appautoscaling_scheduled_action.test"
	autoscalingTargetResourceName := "aws_appautoscaling_target.test"
	startTime := time.Now().AddDate(0, 0, 2).Format("2006-01-02T15:04:05Z")
	endTime := time.Now().AddDate(0, 0, 8).Format("2006-01-02T15:04:05Z")
	startTimeUpdate := time.Now().AddDate(0, 0, 4).Format("2006-01-02T15:04:05Z")
	endTimeUpdate := time.Now().AddDate(0, 0, 10).Format("2006-01-02T15:04:05Z")

	resource.ParallelTest(t, resource.TestCase{
		PreCheck:                 func() { acctest.PreCheck(ctx, t) },
		ErrorCheck:               acctest.ErrorCheck(t, applicationautoscaling.EndpointsID),
		ProtoV5ProviderFactories: acctest.ProtoV5ProviderFactories,
		CheckDestroy:             testAccCheckScheduledActionDestroy(ctx),
		Steps: []resource.TestStep{
			{
				Config: testAccScheduledActionConfigWithStartAndEndTime_ecs(rName, ts, startTime, endTime),
				Check: resource.ComposeAggregateTestCheckFunc(
					testAccCheckScheduledActionExistsAndContainStartTimeEndTime(ctx, resourceName, &sa, startTime, endTime),
					resource.TestCheckResourceAttr(resourceName, "name", rName),
					resource.TestCheckResourceAttrPair(resourceName, "service_namespace", autoscalingTargetResourceName, "service_namespace"),
					resource.TestCheckResourceAttrPair(resourceName, "resource_id", autoscalingTargetResourceName, "resource_id"),
					resource.TestCheckResourceAttrPair(resourceName, "scalable_dimension", autoscalingTargetResourceName, "scalable_dimension"),
					resource.TestCheckResourceAttr(resourceName, "schedule", fmt.Sprintf("at(%s)", ts)),
					resource.TestCheckResourceAttr(resourceName, "scalable_target_action.#", "1"),
					resource.TestCheckResourceAttr(resourceName, "scalable_target_action.0.min_capacity", "1"),
					resource.TestCheckResourceAttr(resourceName, "scalable_target_action.0.max_capacity", "5"),
					resource.TestCheckResourceAttr(resourceName, "timezone", "UTC"),
					resource.TestCheckResourceAttr(resourceName, "start_time", startTime),
					resource.TestCheckResourceAttr(resourceName, "end_time", endTime),
					acctest.MatchResourceAttrRegionalARN(resourceName, "arn", "autoscaling", regexache.MustCompile(fmt.Sprintf("scheduledAction:.+:scheduledActionName/%s$", rName))),
				),
			},
			{
				Config: testAccScheduledActionConfigWithStartAndEndTime_ecs(rName, tsUpdate, startTimeUpdate, endTimeUpdate),
				Check: resource.ComposeAggregateTestCheckFunc(
					testAccCheckScheduledActionExistsAndContainStartTimeEndTime(ctx, resourceName, &sa, startTimeUpdate, endTimeUpdate),
					resource.TestCheckResourceAttr(resourceName, "name", rName),
					resource.TestCheckResourceAttrPair(resourceName, "service_namespace", autoscalingTargetResourceName, "service_namespace"),
					resource.TestCheckResourceAttrPair(resourceName, "resource_id", autoscalingTargetResourceName, "resource_id"),
					resource.TestCheckResourceAttrPair(resourceName, "scalable_dimension", autoscalingTargetResourceName, "scalable_dimension"),
					resource.TestCheckResourceAttr(resourceName, "schedule", fmt.Sprintf("at(%s)", tsUpdate)),
					resource.TestCheckResourceAttr(resourceName, "scalable_target_action.#", "1"),
					resource.TestCheckResourceAttr(resourceName, "scalable_target_action.0.min_capacity", "1"),
					resource.TestCheckResourceAttr(resourceName, "scalable_target_action.0.max_capacity", "5"),
					resource.TestCheckResourceAttr(resourceName, "timezone", "UTC"),
					resource.TestCheckResourceAttr(resourceName, "start_time", startTimeUpdate),
					resource.TestCheckResourceAttr(resourceName, "end_time", endTimeUpdate),
					acctest.MatchResourceAttrRegionalARN(resourceName, "arn", "autoscaling", regexache.MustCompile(fmt.Sprintf("scheduledAction:.+:scheduledActionName/%s$", rName))),
				),
			},
		},
	})
}

func TestAccAppAutoScalingScheduledAction_AddStartTimeAndEndTimeAfterResourceCreated_ecs(t *testing.T) {
	ctx := acctest.Context(t)
	var sa applicationautoscaling.ScheduledAction
	rName := sdkacctest.RandomWithPrefix(acctest.ResourcePrefix)
	ts := time.Now().AddDate(0, 0, 1).Format("2006-01-02T15:04:05")
	tsUpdate := time.Now().AddDate(0, 0, 2).Format("2006-01-02T15:04:05")
	resourceName := "aws_appautoscaling_scheduled_action.test"
	autoscalingTargetResourceName := "aws_appautoscaling_target.test"
	startTime := time.Now().AddDate(0, 0, 2).Format("2006-01-02T15:04:05Z")
	endTime := time.Now().AddDate(0, 0, 8).Format("2006-01-02T15:04:05Z")

	resource.ParallelTest(t, resource.TestCase{
		PreCheck:                 func() { acctest.PreCheck(ctx, t) },
		ErrorCheck:               acctest.ErrorCheck(t, applicationautoscaling.EndpointsID),
		ProtoV5ProviderFactories: acctest.ProtoV5ProviderFactories,
		CheckDestroy:             testAccCheckScheduledActionDestroy(ctx),
		Steps: []resource.TestStep{
			{
				Config: testAccScheduledActionConfig_ecs(rName, ts),
				Check: resource.ComposeAggregateTestCheckFunc(
					testAccCheckScheduledActionExists(ctx, resourceName, &sa),
					resource.TestCheckResourceAttr(resourceName, "name", rName),
					resource.TestCheckResourceAttrPair(resourceName, "service_namespace", autoscalingTargetResourceName, "service_namespace"),
					resource.TestCheckResourceAttrPair(resourceName, "resource_id", autoscalingTargetResourceName, "resource_id"),
					resource.TestCheckResourceAttrPair(resourceName, "scalable_dimension", autoscalingTargetResourceName, "scalable_dimension"),
					resource.TestCheckResourceAttr(resourceName, "schedule", fmt.Sprintf("at(%s)", ts)),
					resource.TestCheckResourceAttr(resourceName, "scalable_target_action.#", "1"),
					resource.TestCheckResourceAttr(resourceName, "scalable_target_action.0.min_capacity", "1"),
					resource.TestCheckResourceAttr(resourceName, "scalable_target_action.0.max_capacity", "5"),
					resource.TestCheckResourceAttr(resourceName, "timezone", "UTC"),
					resource.TestCheckNoResourceAttr(resourceName, "start_time"),
					resource.TestCheckNoResourceAttr(resourceName, "end_time"),
					acctest.MatchResourceAttrRegionalARN(resourceName, "arn", "autoscaling", regexache.MustCompile(fmt.Sprintf("scheduledAction:.+:scheduledActionName/%s$", rName))),
				),
			},
			{
				Config: testAccScheduledActionConfigWithStartAndEndTime_ecs(rName, tsUpdate, startTime, endTime),
				Check: resource.ComposeAggregateTestCheckFunc(
					testAccCheckScheduledActionExistsAndContainStartTimeEndTime(ctx, resourceName, &sa, startTime, endTime),
					resource.TestCheckResourceAttr(resourceName, "name", rName),
					resource.TestCheckResourceAttrPair(resourceName, "service_namespace", autoscalingTargetResourceName, "service_namespace"),
					resource.TestCheckResourceAttrPair(resourceName, "resource_id", autoscalingTargetResourceName, "resource_id"),
					resource.TestCheckResourceAttrPair(resourceName, "scalable_dimension", autoscalingTargetResourceName, "scalable_dimension"),
					resource.TestCheckResourceAttr(resourceName, "schedule", fmt.Sprintf("at(%s)", tsUpdate)),
					resource.TestCheckResourceAttr(resourceName, "scalable_target_action.#", "1"),
					resource.TestCheckResourceAttr(resourceName, "scalable_target_action.0.min_capacity", "1"),
					resource.TestCheckResourceAttr(resourceName, "scalable_target_action.0.max_capacity", "5"),
					resource.TestCheckResourceAttr(resourceName, "timezone", "UTC"),
					resource.TestCheckResourceAttr(resourceName, "start_time", startTime),
					resource.TestCheckResourceAttr(resourceName, "end_time", endTime),
					acctest.MatchResourceAttrRegionalARN(resourceName, "arn", "autoscaling", regexache.MustCompile(fmt.Sprintf("scheduledAction:.+:scheduledActionName/%s$", rName))),
				),
			},
		},
	})
}

func TestAccAppAutoScalingScheduledAction_dynamoDB(t *testing.T) {
	ctx := acctest.Context(t)
	var sa1, sa2 applicationautoscaling.ScheduledAction
	rName := sdkacctest.RandomWithPrefix(acctest.ResourcePrefix)
	schedule1 := time.Now().AddDate(0, 0, 1).Format("2006-01-02T15:04:05")
	schedule2 := time.Now().AddDate(0, 0, 2).Format("2006-01-02T15:04:05")
	updatedTimezone := "Pacific/Tahiti"
	resourceName := "aws_appautoscaling_scheduled_action.test"
	autoscalingTargetResourceName := "aws_appautoscaling_target.test"

	resource.ParallelTest(t, resource.TestCase{
		PreCheck:                 func() { acctest.PreCheck(ctx, t) },
		ErrorCheck:               acctest.ErrorCheck(t, names.AppAutoScalingServiceID),
		ProtoV5ProviderFactories: acctest.ProtoV5ProviderFactories,
		CheckDestroy:             testAccCheckScheduledActionDestroy(ctx),
		Steps: []resource.TestStep{
			{
				Config: testAccScheduledActionConfig_dynamoDB(rName, schedule1),
				Check: resource.ComposeAggregateTestCheckFunc(
					testAccCheckScheduledActionExists(ctx, resourceName, &sa1),
					resource.TestCheckResourceAttr(resourceName, "name", rName),
					resource.TestCheckResourceAttrPair(resourceName, "service_namespace", autoscalingTargetResourceName, "service_namespace"),
					resource.TestCheckResourceAttrPair(resourceName, "resource_id", autoscalingTargetResourceName, "resource_id"),
					resource.TestCheckResourceAttrPair(resourceName, "scalable_dimension", autoscalingTargetResourceName, "scalable_dimension"),
					resource.TestCheckResourceAttr(resourceName, "schedule", fmt.Sprintf("at(%s)", schedule1)),
					resource.TestCheckResourceAttr(resourceName, "scalable_target_action.#", "1"),
					resource.TestCheckResourceAttr(resourceName, "scalable_target_action.0.min_capacity", "1"),
					resource.TestCheckResourceAttr(resourceName, "scalable_target_action.0.max_capacity", "10"),
					resource.TestCheckResourceAttr(resourceName, "timezone", "UTC"),
					acctest.MatchResourceAttrRegionalARN(resourceName, "arn", "autoscaling", regexache.MustCompile(fmt.Sprintf("scheduledAction:.+:scheduledActionName/%s$", rName))),
					resource.TestCheckNoResourceAttr(resourceName, "start_time"),
					resource.TestCheckNoResourceAttr(resourceName, "end_time"),
				),
			},
			{
				Config: testAccScheduledActionConfig_dynamoDBUpdated(rName, schedule2, updatedTimezone),
				Check: resource.ComposeAggregateTestCheckFunc(
					testAccCheckScheduledActionExists(ctx, resourceName, &sa2),
					testAccCheckScheduledActionNotRecreated(&sa1, &sa2),
					resource.TestCheckResourceAttr(resourceName, "name", rName),
					resource.TestCheckResourceAttrPair(resourceName, "service_namespace", autoscalingTargetResourceName, "service_namespace"),
					resource.TestCheckResourceAttrPair(resourceName, "resource_id", autoscalingTargetResourceName, "resource_id"),
					resource.TestCheckResourceAttrPair(resourceName, "scalable_dimension", autoscalingTargetResourceName, "scalable_dimension"),
					resource.TestCheckResourceAttr(resourceName, "schedule", fmt.Sprintf("at(%s)", schedule2)),
					resource.TestCheckResourceAttr(resourceName, "scalable_target_action.#", "1"),
					resource.TestCheckResourceAttr(resourceName, "scalable_target_action.0.min_capacity", "2"),
					resource.TestCheckResourceAttr(resourceName, "scalable_target_action.0.max_capacity", "9"),
					resource.TestCheckResourceAttr(resourceName, "timezone", updatedTimezone),
					acctest.MatchResourceAttrRegionalARN(resourceName, "arn", "autoscaling", regexache.MustCompile(fmt.Sprintf("scheduledAction:.+:scheduledActionName/%s$", rName))),
					resource.TestCheckNoResourceAttr(resourceName, "start_time"),
					resource.TestCheckNoResourceAttr(resourceName, "end_time"),
				),
			},
		},
	})
}

func TestAccAppAutoScalingScheduledAction_disappears(t *testing.T) {
	ctx := acctest.Context(t)
	var sa applicationautoscaling.ScheduledAction
	rName := sdkacctest.RandomWithPrefix(acctest.ResourcePrefix)
	schedule := time.Now().AddDate(0, 0, 1).Format("2006-01-02T15:04:05")

	resourceName := "aws_appautoscaling_scheduled_action.test"

	resource.ParallelTest(t, resource.TestCase{
		PreCheck:                 func() { acctest.PreCheck(ctx, t) },
		ErrorCheck:               acctest.ErrorCheck(t, names.AppAutoScalingServiceID),
		ProtoV5ProviderFactories: acctest.ProtoV5ProviderFactories,
		CheckDestroy:             testAccCheckScheduledActionDestroy(ctx),
		Steps: []resource.TestStep{
			{
				Config: testAccScheduledActionConfig_dynamoDB(rName, schedule),
				Check: resource.ComposeAggregateTestCheckFunc(
					testAccCheckScheduledActionExists(ctx, resourceName, &sa),
					acctest.CheckResourceDisappears(ctx, acctest.Provider, tfappautoscaling.ResourceScheduledAction(), resourceName),
				),
				ExpectNonEmptyPlan: true,
			},
		},
	})
}

func TestAccAppAutoScalingScheduledAction_ecs(t *testing.T) {
	ctx := acctest.Context(t)
	var sa applicationautoscaling.ScheduledAction
	rName := sdkacctest.RandomWithPrefix(acctest.ResourcePrefix)
	ts := time.Now().AddDate(0, 0, 1).Format("2006-01-02T15:04:05")
	resourceName := "aws_appautoscaling_scheduled_action.test"
	autoscalingTargetResourceName := "aws_appautoscaling_target.test"

	resource.ParallelTest(t, resource.TestCase{
		PreCheck:                 func() { acctest.PreCheck(ctx, t) },
		ErrorCheck:               acctest.ErrorCheck(t, names.AppAutoScalingServiceID),
		ProtoV5ProviderFactories: acctest.ProtoV5ProviderFactories,
		CheckDestroy:             testAccCheckScheduledActionDestroy(ctx),
		Steps: []resource.TestStep{
			{
				Config: testAccScheduledActionConfig_ecs(rName, ts),
				Check: resource.ComposeAggregateTestCheckFunc(
					testAccCheckScheduledActionExists(ctx, resourceName, &sa),
					resource.TestCheckResourceAttr(resourceName, "name", rName),
					resource.TestCheckResourceAttrPair(resourceName, "service_namespace", autoscalingTargetResourceName, "service_namespace"),
					resource.TestCheckResourceAttrPair(resourceName, "resource_id", autoscalingTargetResourceName, "resource_id"),
					resource.TestCheckResourceAttrPair(resourceName, "scalable_dimension", autoscalingTargetResourceName, "scalable_dimension"),
					resource.TestCheckResourceAttr(resourceName, "schedule", fmt.Sprintf("at(%s)", ts)),
					resource.TestCheckResourceAttr(resourceName, "scalable_target_action.#", "1"),
					resource.TestCheckResourceAttr(resourceName, "scalable_target_action.0.min_capacity", "1"),
					resource.TestCheckResourceAttr(resourceName, "scalable_target_action.0.max_capacity", "5"),
					resource.TestCheckResourceAttr(resourceName, "timezone", "UTC"),
					acctest.MatchResourceAttrRegionalARN(resourceName, "arn", "autoscaling", regexache.MustCompile(fmt.Sprintf("scheduledAction:.+:scheduledActionName/%s$", rName))),
				),
			},
		},
	})
}

func TestAccAppAutoScalingScheduledAction_emr(t *testing.T) {
	ctx := acctest.Context(t)
	var sa applicationautoscaling.ScheduledAction
	rName := sdkacctest.RandomWithPrefix(acctest.ResourcePrefix)
	ts := time.Now().AddDate(0, 0, 1).Format("2006-01-02T15:04:05")
	resourceName := "aws_appautoscaling_scheduled_action.test"
	autoscalingTargetResourceName := "aws_appautoscaling_target.test"

	resource.ParallelTest(t, resource.TestCase{
		PreCheck:                 func() { acctest.PreCheck(ctx, t) },
		ErrorCheck:               acctest.ErrorCheck(t, names.AppAutoScalingServiceID),
		ProtoV5ProviderFactories: acctest.ProtoV5ProviderFactories,
		CheckDestroy:             testAccCheckScheduledActionDestroy(ctx),
		Steps: []resource.TestStep{
			{
				Config: testAccScheduledActionConfig_emr(rName, ts),
				Check: resource.ComposeAggregateTestCheckFunc(
					testAccCheckScheduledActionExists(ctx, resourceName, &sa),
					resource.TestCheckResourceAttr(resourceName, "name", rName),
					resource.TestCheckResourceAttrPair(resourceName, "service_namespace", autoscalingTargetResourceName, "service_namespace"),
					resource.TestCheckResourceAttrPair(resourceName, "resource_id", autoscalingTargetResourceName, "resource_id"),
					resource.TestCheckResourceAttrPair(resourceName, "scalable_dimension", autoscalingTargetResourceName, "scalable_dimension"),
					resource.TestCheckResourceAttr(resourceName, "schedule", fmt.Sprintf("at(%s)", ts)),
					resource.TestCheckResourceAttr(resourceName, "scalable_target_action.#", "1"),
					resource.TestCheckResourceAttr(resourceName, "scalable_target_action.0.min_capacity", "1"),
					resource.TestCheckResourceAttr(resourceName, "scalable_target_action.0.max_capacity", "5"),
					resource.TestCheckResourceAttr(resourceName, "timezone", "UTC"),
					acctest.MatchResourceAttrRegionalARN(resourceName, "arn", "autoscaling", regexache.MustCompile(fmt.Sprintf("scheduledAction:.+:scheduledActionName/%s$", rName))),
				),
			},
		},
	})
}

func TestAccAppAutoScalingScheduledAction_Name_duplicate(t *testing.T) {
	ctx := acctest.Context(t)
	var sa1, sa2 applicationautoscaling.ScheduledAction
	resourceName := "aws_appautoscaling_scheduled_action.test"
	resourceName2 := "aws_appautoscaling_scheduled_action.test2"
	rName := sdkacctest.RandomWithPrefix(acctest.ResourcePrefix)

	resource.ParallelTest(t, resource.TestCase{
		PreCheck:                 func() { acctest.PreCheck(ctx, t) },
		ErrorCheck:               acctest.ErrorCheck(t, names.AppAutoScalingServiceID),
		ProtoV5ProviderFactories: acctest.ProtoV5ProviderFactories,
		CheckDestroy:             testAccCheckScheduledActionDestroy(ctx),
		Steps: []resource.TestStep{
			{
				Config: testAccScheduledActionConfig_duplicateName(rName),
				Check: resource.ComposeAggregateTestCheckFunc(
					testAccCheckScheduledActionExists(ctx, resourceName, &sa1),
					testAccCheckScheduledActionExists(ctx, resourceName2, &sa2),
				),
			},
		},
	})
}

func TestAccAppAutoScalingScheduledAction_spotFleet(t *testing.T) {
	ctx := acctest.Context(t)
	var sa applicationautoscaling.ScheduledAction
	rName := sdkacctest.RandomWithPrefix(acctest.ResourcePrefix)
	ts := time.Now().AddDate(0, 0, 1).Format("2006-01-02T15:04:05")
	validUntil := time.Now().UTC().Add(24 * time.Hour).Format(time.RFC3339)
	resourceName := "aws_appautoscaling_scheduled_action.test"
	autoscalingTargetResourceName := "aws_appautoscaling_target.test"

	resource.ParallelTest(t, resource.TestCase{
		PreCheck:                 func() { acctest.PreCheck(ctx, t) },
		ErrorCheck:               acctest.ErrorCheck(t, names.AppAutoScalingServiceID),
		ProtoV5ProviderFactories: acctest.ProtoV5ProviderFactories,
		CheckDestroy:             testAccCheckScheduledActionDestroy(ctx),
		Steps: []resource.TestStep{
			{
				Config: testAccScheduledActionConfig_spotFleet(rName, ts, validUntil),
				Check: resource.ComposeAggregateTestCheckFunc(
					testAccCheckScheduledActionExists(ctx, resourceName, &sa),
					resource.TestCheckResourceAttr(resourceName, "name", rName),
					resource.TestCheckResourceAttrPair(resourceName, "service_namespace", autoscalingTargetResourceName, "service_namespace"),
					resource.TestCheckResourceAttrPair(resourceName, "resource_id", autoscalingTargetResourceName, "resource_id"),
					resource.TestCheckResourceAttrPair(resourceName, "scalable_dimension", autoscalingTargetResourceName, "scalable_dimension"),
					resource.TestCheckResourceAttr(resourceName, "schedule", fmt.Sprintf("at(%s)", ts)),
					resource.TestCheckResourceAttr(resourceName, "scalable_target_action.#", "1"),
					resource.TestCheckResourceAttr(resourceName, "scalable_target_action.0.min_capacity", "1"),
					resource.TestCheckResourceAttr(resourceName, "scalable_target_action.0.max_capacity", "3"),
					resource.TestCheckResourceAttr(resourceName, "timezone", "UTC"),
					acctest.MatchResourceAttrRegionalARN(resourceName, "arn", "autoscaling", regexache.MustCompile(fmt.Sprintf("scheduledAction:.+:scheduledActionName/%s$", rName))),
				),
			},
		},
	})
}

func TestAccAppAutoScalingScheduledAction_ScheduleAtExpression_timezone(t *testing.T) {
	ctx := acctest.Context(t)
	var sa applicationautoscaling.ScheduledAction
	rName := sdkacctest.RandomWithPrefix(acctest.ResourcePrefix)
	ts := time.Now().AddDate(0, 0, 1).Format("2006-01-02T15:04:05")
	at := fmt.Sprintf("at(%s)", ts)
	timezone := "Pacific/Tahiti"
	startTime := time.Now().AddDate(0, 0, 2).Format("2006-01-02T15:04:05Z")
	endTime := time.Now().AddDate(0, 0, 8).Format("2006-01-02T15:04:05Z")
	resourceName := "aws_appautoscaling_scheduled_action.test"
	autoscalingTargetResourceName := "aws_appautoscaling_target.test"

	resource.ParallelTest(t, resource.TestCase{
		PreCheck:                 func() { acctest.PreCheck(ctx, t) },
		ErrorCheck:               acctest.ErrorCheck(t, names.AppAutoScalingServiceID),
		ProtoV5ProviderFactories: acctest.ProtoV5ProviderFactories,
		CheckDestroy:             testAccCheckScheduledActionDestroy(ctx),
		Steps: []resource.TestStep{
			{
				Config: testAccScheduledActionConfig_timezone(rName, at, timezone, startTime, endTime),
				Check: resource.ComposeAggregateTestCheckFunc(
					testAccCheckScheduledActionExists(ctx, resourceName, &sa),
					resource.TestCheckResourceAttr(resourceName, "name", rName),
					resource.TestCheckResourceAttrPair(resourceName, "service_namespace", autoscalingTargetResourceName, "service_namespace"),
					resource.TestCheckResourceAttrPair(resourceName, "resource_id", autoscalingTargetResourceName, "resource_id"),
					resource.TestCheckResourceAttrPair(resourceName, "scalable_dimension", autoscalingTargetResourceName, "scalable_dimension"),
					resource.TestCheckResourceAttr(resourceName, "schedule", at),
					resource.TestCheckResourceAttr(resourceName, "scalable_target_action.#", "1"),
					resource.TestCheckResourceAttr(resourceName, "scalable_target_action.0.min_capacity", "1"),
					resource.TestCheckResourceAttr(resourceName, "scalable_target_action.0.max_capacity", "10"),
					resource.TestCheckResourceAttr(resourceName, "timezone", timezone),
					acctest.MatchResourceAttrRegionalARN(resourceName, "arn", "autoscaling", regexache.MustCompile(fmt.Sprintf("scheduledAction:.+:scheduledActionName/%s$", rName))),
					resource.TestCheckResourceAttr(resourceName, "start_time", startTime),
					resource.TestCheckResourceAttr(resourceName, "end_time", endTime),
				),
			},
		},
	})
}

func TestAccAppAutoScalingScheduledAction_ScheduleCronExpression_basic(t *testing.T) {
	ctx := acctest.Context(t)
	var sa applicationautoscaling.ScheduledAction
	rName := sdkacctest.RandomWithPrefix(acctest.ResourcePrefix)
	cron := "cron(0 17 * * ? *)"
	resourceName := "aws_appautoscaling_scheduled_action.test"
	autoscalingTargetResourceName := "aws_appautoscaling_target.test"

	resource.ParallelTest(t, resource.TestCase{
		PreCheck:                 func() { acctest.PreCheck(ctx, t) },
		ErrorCheck:               acctest.ErrorCheck(t, names.AppAutoScalingServiceID),
		ProtoV5ProviderFactories: acctest.ProtoV5ProviderFactories,
		CheckDestroy:             testAccCheckScheduledActionDestroy(ctx),
		Steps: []resource.TestStep{
			{
				Config: testAccScheduledActionConfig_schedule(rName, cron),
				Check: resource.ComposeAggregateTestCheckFunc(
					testAccCheckScheduledActionExists(ctx, resourceName, &sa),
					resource.TestCheckResourceAttr(resourceName, "name", rName),
					resource.TestCheckResourceAttrPair(resourceName, "service_namespace", autoscalingTargetResourceName, "service_namespace"),
					resource.TestCheckResourceAttrPair(resourceName, "resource_id", autoscalingTargetResourceName, "resource_id"),
					resource.TestCheckResourceAttrPair(resourceName, "scalable_dimension", autoscalingTargetResourceName, "scalable_dimension"),
					resource.TestCheckResourceAttr(resourceName, "schedule", cron),
					resource.TestCheckResourceAttr(resourceName, "scalable_target_action.#", "1"),
					resource.TestCheckResourceAttr(resourceName, "scalable_target_action.0.min_capacity", "1"),
					resource.TestCheckResourceAttr(resourceName, "scalable_target_action.0.max_capacity", "10"),
					resource.TestCheckResourceAttr(resourceName, "timezone", "UTC"),
					acctest.MatchResourceAttrRegionalARN(resourceName, "arn", "autoscaling", regexache.MustCompile(fmt.Sprintf("scheduledAction:.+:scheduledActionName/%s$", rName))),
					resource.TestCheckNoResourceAttr(resourceName, "start_time"),
					resource.TestCheckNoResourceAttr(resourceName, "end_time"),
				),
			},
		},
	})
}

func TestAccAppAutoScalingScheduledAction_ScheduleCronExpression_timezone(t *testing.T) {
	ctx := acctest.Context(t)
	var sa applicationautoscaling.ScheduledAction
	rName := sdkacctest.RandomWithPrefix(acctest.ResourcePrefix)
	cron := "cron(0 17 * * ? *)"
	timezone := "Pacific/Tahiti"
	startTime := time.Now().AddDate(0, 0, 2).Format("2006-01-02T15:04:05Z")
	endTime := time.Now().AddDate(0, 0, 8).Format("2006-01-02T15:04:05Z")
	resourceName := "aws_appautoscaling_scheduled_action.test"
	autoscalingTargetResourceName := "aws_appautoscaling_target.test"

	resource.ParallelTest(t, resource.TestCase{
		PreCheck:                 func() { acctest.PreCheck(ctx, t) },
		ErrorCheck:               acctest.ErrorCheck(t, names.AppAutoScalingServiceID),
		ProtoV5ProviderFactories: acctest.ProtoV5ProviderFactories,
		CheckDestroy:             testAccCheckScheduledActionDestroy(ctx),
		Steps: []resource.TestStep{
			{
				Config: testAccScheduledActionConfig_timezone(rName, cron, timezone, startTime, endTime),
				Check: resource.ComposeAggregateTestCheckFunc(
					testAccCheckScheduledActionExists(ctx, resourceName, &sa),
					resource.TestCheckResourceAttr(resourceName, "name", rName),
					resource.TestCheckResourceAttrPair(resourceName, "service_namespace", autoscalingTargetResourceName, "service_namespace"),
					resource.TestCheckResourceAttrPair(resourceName, "resource_id", autoscalingTargetResourceName, "resource_id"),
					resource.TestCheckResourceAttrPair(resourceName, "scalable_dimension", autoscalingTargetResourceName, "scalable_dimension"),
					resource.TestCheckResourceAttr(resourceName, "schedule", cron),
					resource.TestCheckResourceAttr(resourceName, "scalable_target_action.#", "1"),
					resource.TestCheckResourceAttr(resourceName, "scalable_target_action.0.min_capacity", "1"),
					resource.TestCheckResourceAttr(resourceName, "scalable_target_action.0.max_capacity", "10"),
					resource.TestCheckResourceAttr(resourceName, "timezone", timezone),
					acctest.MatchResourceAttrRegionalARN(resourceName, "arn", "autoscaling", regexache.MustCompile(fmt.Sprintf("scheduledAction:.+:scheduledActionName/%s$", rName))),
					resource.TestCheckResourceAttr(resourceName, "start_time", startTime),
					resource.TestCheckResourceAttr(resourceName, "end_time", endTime),
				),
			},
		},
	})
}

func TestAccAppAutoScalingScheduledAction_ScheduleCronExpression_startEndTimeTimezone(t *testing.T) {
	ctx := acctest.Context(t)
	var sa applicationautoscaling.ScheduledAction
	rName := sdkacctest.RandomWithPrefix(acctest.ResourcePrefix)
	cron := "cron(0 17 * * ? *)"
	scheduleTimezone := "Etc/GMT+9"                                    // Z-09:00 (IANA and RFC3339 have inverted signs)
	startTimezone, _ := time.LoadLocation("Antarctica/DumontDUrville") // Z+10:00
	endTimezone, _ := time.LoadLocation("America/Vancouver")           // Z-08:00
	startTime := time.Now().AddDate(0, 0, 2).In(startTimezone)
	startTimeUtc := startTime.UTC()
	endTime := time.Now().AddDate(0, 0, 8).In(endTimezone)
	endTimeUtc := endTime.UTC()
	resourceName := "aws_appautoscaling_scheduled_action.test"
	autoscalingTargetResourceName := "aws_appautoscaling_target.test"

	resource.ParallelTest(t, resource.TestCase{
		PreCheck:                 func() { acctest.PreCheck(ctx, t) },
		ErrorCheck:               acctest.ErrorCheck(t, names.AppAutoScalingServiceID),
		ProtoV5ProviderFactories: acctest.ProtoV5ProviderFactories,
		CheckDestroy:             testAccCheckScheduledActionDestroy(ctx),
		Steps: []resource.TestStep{
			{
				Config: testAccScheduledActionConfig_timezone(rName, cron, scheduleTimezone, startTime.Format(time.RFC3339), endTime.Format(time.RFC3339)),
				Check: resource.ComposeAggregateTestCheckFunc(
					testAccCheckScheduledActionExists(ctx, resourceName, &sa),
					resource.TestCheckResourceAttr(resourceName, "name", rName),
					resource.TestCheckResourceAttrPair(resourceName, "service_namespace", autoscalingTargetResourceName, "service_namespace"),
					resource.TestCheckResourceAttrPair(resourceName, "resource_id", autoscalingTargetResourceName, "resource_id"),
					resource.TestCheckResourceAttrPair(resourceName, "scalable_dimension", autoscalingTargetResourceName, "scalable_dimension"),
					resource.TestCheckResourceAttr(resourceName, "schedule", cron),
					resource.TestCheckResourceAttr(resourceName, "scalable_target_action.#", "1"),
					resource.TestCheckResourceAttr(resourceName, "scalable_target_action.0.min_capacity", "1"),
					resource.TestCheckResourceAttr(resourceName, "scalable_target_action.0.max_capacity", "10"),
					resource.TestCheckResourceAttr(resourceName, "timezone", scheduleTimezone),
					acctest.MatchResourceAttrRegionalARN(resourceName, "arn", "autoscaling", regexache.MustCompile(fmt.Sprintf("scheduledAction:.+:scheduledActionName/%s$", rName))),
					resource.TestCheckResourceAttr(resourceName, "start_time", startTimeUtc.Format(time.RFC3339)),
					resource.TestCheckResourceAttr(resourceName, "end_time", endTimeUtc.Format(time.RFC3339)),
				),
			},
			{
				Config: testAccScheduledActionConfig_schedule(rName, cron),
				Check: resource.ComposeAggregateTestCheckFunc(
					testAccCheckScheduledActionExists(ctx, resourceName, &sa),
					resource.TestCheckResourceAttr(resourceName, "name", rName),
					resource.TestCheckResourceAttrPair(resourceName, "service_namespace", autoscalingTargetResourceName, "service_namespace"),
					resource.TestCheckResourceAttrPair(resourceName, "resource_id", autoscalingTargetResourceName, "resource_id"),
					resource.TestCheckResourceAttrPair(resourceName, "scalable_dimension", autoscalingTargetResourceName, "scalable_dimension"),
					resource.TestCheckResourceAttr(resourceName, "schedule", cron),
					resource.TestCheckResourceAttr(resourceName, "scalable_target_action.#", "1"),
					resource.TestCheckResourceAttr(resourceName, "scalable_target_action.0.min_capacity", "1"),
					resource.TestCheckResourceAttr(resourceName, "scalable_target_action.0.max_capacity", "10"),
					resource.TestCheckResourceAttr(resourceName, "timezone", "UTC"),
					acctest.MatchResourceAttrRegionalARN(resourceName, "arn", "autoscaling", regexache.MustCompile(fmt.Sprintf("scheduledAction:.+:scheduledActionName/%s$", rName))),
					resource.TestCheckResourceAttr(resourceName, "start_time", ""),
					resource.TestCheckResourceAttr(resourceName, "end_time", ""),
				),
			},
		},
	})
}

func TestAccAppAutoScalingScheduledAction_ScheduleRateExpression_basic(t *testing.T) {
	ctx := acctest.Context(t)
	var sa applicationautoscaling.ScheduledAction
	rName := sdkacctest.RandomWithPrefix(acctest.ResourcePrefix)
	rate := "rate(1 day)"
	resourceName := "aws_appautoscaling_scheduled_action.test"
	autoscalingTargetResourceName := "aws_appautoscaling_target.test"

	resource.ParallelTest(t, resource.TestCase{
		PreCheck:                 func() { acctest.PreCheck(ctx, t) },
		ErrorCheck:               acctest.ErrorCheck(t, names.AppAutoScalingServiceID),
		ProtoV5ProviderFactories: acctest.ProtoV5ProviderFactories,
		CheckDestroy:             testAccCheckScheduledActionDestroy(ctx),
		Steps: []resource.TestStep{
			{
				Config: testAccScheduledActionConfig_schedule(rName, rate),
				Check: resource.ComposeAggregateTestCheckFunc(
					testAccCheckScheduledActionExists(ctx, resourceName, &sa),
					resource.TestCheckResourceAttr(resourceName, "name", rName),
					resource.TestCheckResourceAttrPair(resourceName, "service_namespace", autoscalingTargetResourceName, "service_namespace"),
					resource.TestCheckResourceAttrPair(resourceName, "resource_id", autoscalingTargetResourceName, "resource_id"),
					resource.TestCheckResourceAttrPair(resourceName, "scalable_dimension", autoscalingTargetResourceName, "scalable_dimension"),
					resource.TestCheckResourceAttr(resourceName, "schedule", rate),
					resource.TestCheckResourceAttr(resourceName, "scalable_target_action.#", "1"),
					resource.TestCheckResourceAttr(resourceName, "scalable_target_action.0.min_capacity", "1"),
					resource.TestCheckResourceAttr(resourceName, "scalable_target_action.0.max_capacity", "10"),
					resource.TestCheckResourceAttr(resourceName, "timezone", "UTC"),
					acctest.MatchResourceAttrRegionalARN(resourceName, "arn", "autoscaling", regexache.MustCompile(fmt.Sprintf("scheduledAction:.+:scheduledActionName/%s$", rName))),
					resource.TestCheckNoResourceAttr(resourceName, "start_time"),
					resource.TestCheckNoResourceAttr(resourceName, "end_time"),
				),
			},
		},
	})
}

func TestAccAppAutoScalingScheduledAction_ScheduleRateExpression_timezone(t *testing.T) {
	ctx := acctest.Context(t)
	var sa applicationautoscaling.ScheduledAction
	rName := sdkacctest.RandomWithPrefix(acctest.ResourcePrefix)
	rate := "rate(1 day)"
	timezone := "Pacific/Tahiti"
	startTime := time.Now().AddDate(0, 0, 2).Format("2006-01-02T15:04:05Z")
	endTime := time.Now().AddDate(0, 0, 8).Format("2006-01-02T15:04:05Z")
	resourceName := "aws_appautoscaling_scheduled_action.test"
	autoscalingTargetResourceName := "aws_appautoscaling_target.test"

	resource.ParallelTest(t, resource.TestCase{
		PreCheck:                 func() { acctest.PreCheck(ctx, t) },
		ErrorCheck:               acctest.ErrorCheck(t, names.AppAutoScalingServiceID),
		ProtoV5ProviderFactories: acctest.ProtoV5ProviderFactories,
		CheckDestroy:             testAccCheckScheduledActionDestroy(ctx),
		Steps: []resource.TestStep{
			{
				Config: testAccScheduledActionConfig_timezone(rName, rate, timezone, startTime, endTime),
				Check: resource.ComposeAggregateTestCheckFunc(
					testAccCheckScheduledActionExists(ctx, resourceName, &sa),
					resource.TestCheckResourceAttr(resourceName, "name", rName),
					resource.TestCheckResourceAttrPair(resourceName, "service_namespace", autoscalingTargetResourceName, "service_namespace"),
					resource.TestCheckResourceAttrPair(resourceName, "resource_id", autoscalingTargetResourceName, "resource_id"),
					resource.TestCheckResourceAttrPair(resourceName, "scalable_dimension", autoscalingTargetResourceName, "scalable_dimension"),
					resource.TestCheckResourceAttr(resourceName, "schedule", rate),
					resource.TestCheckResourceAttr(resourceName, "scalable_target_action.#", "1"),
					resource.TestCheckResourceAttr(resourceName, "scalable_target_action.0.min_capacity", "1"),
					resource.TestCheckResourceAttr(resourceName, "scalable_target_action.0.max_capacity", "10"),
					resource.TestCheckResourceAttr(resourceName, "timezone", timezone),
					acctest.MatchResourceAttrRegionalARN(resourceName, "arn", "autoscaling", regexache.MustCompile(fmt.Sprintf("scheduledAction:.+:scheduledActionName/%s$", rName))),
					resource.TestCheckResourceAttr(resourceName, "start_time", startTime),
					resource.TestCheckResourceAttr(resourceName, "end_time", endTime),
				),
			},
		},
	})
}

func TestAccAppAutoScalingScheduledAction_minCapacity(t *testing.T) {
	ctx := acctest.Context(t)
	var sa1, sa2 applicationautoscaling.ScheduledAction
	rName := sdkacctest.RandomWithPrefix(acctest.ResourcePrefix)
	schedule := time.Now().AddDate(0, 0, 1).Format("2006-01-02T15:04:05")
	resourceName := "aws_appautoscaling_scheduled_action.test"
	autoscalingTargetResourceName := "aws_appautoscaling_target.test"

	resource.ParallelTest(t, resource.TestCase{
		PreCheck:                 func() { acctest.PreCheck(ctx, t) },
		ErrorCheck:               acctest.ErrorCheck(t, names.AppAutoScalingServiceID),
		ProtoV5ProviderFactories: acctest.ProtoV5ProviderFactories,
		CheckDestroy:             testAccCheckScheduledActionDestroy(ctx),
		Steps: []resource.TestStep{
			{
				Config: testAccScheduledActionConfig_minCapacity(rName, schedule, 1),
				Check: resource.ComposeAggregateTestCheckFunc(
					testAccCheckScheduledActionExists(ctx, resourceName, &sa1),
					resource.TestCheckResourceAttr(resourceName, "name", rName),
					resource.TestCheckResourceAttrPair(resourceName, "service_namespace", autoscalingTargetResourceName, "service_namespace"),
					resource.TestCheckResourceAttrPair(resourceName, "resource_id", autoscalingTargetResourceName, "resource_id"),
					resource.TestCheckResourceAttrPair(resourceName, "scalable_dimension", autoscalingTargetResourceName, "scalable_dimension"),
					resource.TestCheckResourceAttr(resourceName, "schedule", fmt.Sprintf("at(%s)", schedule)),
					resource.TestCheckResourceAttr(resourceName, "scalable_target_action.#", "1"),
					resource.TestCheckResourceAttr(resourceName, "scalable_target_action.0.min_capacity", "1"),
					resource.TestCheckResourceAttr(resourceName, "scalable_target_action.0.max_capacity", ""),
					resource.TestCheckResourceAttr(resourceName, "timezone", "UTC"),
					acctest.MatchResourceAttrRegionalARN(resourceName, "arn", "autoscaling", regexache.MustCompile(fmt.Sprintf("scheduledAction:.+:scheduledActionName/%s$", rName))),
					resource.TestCheckNoResourceAttr(resourceName, "start_time"),
					resource.TestCheckNoResourceAttr(resourceName, "end_time"),
				),
			},
			{
				Config: testAccScheduledActionConfig_minCapacity(rName, schedule, 2),
				Check: resource.ComposeAggregateTestCheckFunc(
					testAccCheckScheduledActionExists(ctx, resourceName, &sa2),
					testAccCheckScheduledActionNotRecreated(&sa1, &sa2),
					resource.TestCheckResourceAttr(resourceName, "scalable_target_action.#", "1"),
					resource.TestCheckResourceAttr(resourceName, "scalable_target_action.0.min_capacity", "2"),
					resource.TestCheckResourceAttr(resourceName, "scalable_target_action.0.max_capacity", ""),
				),
			},
			{
				Config: testAccScheduledActionConfig_maxCapacity(rName, schedule, 10),
				Check: resource.ComposeAggregateTestCheckFunc(
					testAccCheckScheduledActionExists(ctx, resourceName, &sa2),
					testAccCheckScheduledActionNotRecreated(&sa1, &sa2),
					resource.TestCheckResourceAttr(resourceName, "scalable_target_action.#", "1"),
					resource.TestCheckResourceAttr(resourceName, "scalable_target_action.0.min_capacity", ""),
					resource.TestCheckResourceAttr(resourceName, "scalable_target_action.0.max_capacity", "10"),
				),
			},
		},
	})
}

func TestAccAppAutoScalingScheduledAction_maxCapacity(t *testing.T) {
	ctx := acctest.Context(t)
	var sa1, sa2 applicationautoscaling.ScheduledAction
	rName := sdkacctest.RandomWithPrefix(acctest.ResourcePrefix)
	schedule := time.Now().AddDate(0, 0, 1).Format("2006-01-02T15:04:05")
	resourceName := "aws_appautoscaling_scheduled_action.test"
	autoscalingTargetResourceName := "aws_appautoscaling_target.test"

	resource.ParallelTest(t, resource.TestCase{
		PreCheck:                 func() { acctest.PreCheck(ctx, t) },
		ErrorCheck:               acctest.ErrorCheck(t, names.AppAutoScalingServiceID),
		ProtoV5ProviderFactories: acctest.ProtoV5ProviderFactories,
		CheckDestroy:             testAccCheckScheduledActionDestroy(ctx),
		Steps: []resource.TestStep{
			{
				Config: testAccScheduledActionConfig_maxCapacity(rName, schedule, 10),
				Check: resource.ComposeAggregateTestCheckFunc(
					testAccCheckScheduledActionExists(ctx, resourceName, &sa1),
					resource.TestCheckResourceAttr(resourceName, "name", rName),
					resource.TestCheckResourceAttrPair(resourceName, "service_namespace", autoscalingTargetResourceName, "service_namespace"),
					resource.TestCheckResourceAttrPair(resourceName, "resource_id", autoscalingTargetResourceName, "resource_id"),
					resource.TestCheckResourceAttrPair(resourceName, "scalable_dimension", autoscalingTargetResourceName, "scalable_dimension"),
					resource.TestCheckResourceAttr(resourceName, "schedule", fmt.Sprintf("at(%s)", schedule)),
					resource.TestCheckResourceAttr(resourceName, "scalable_target_action.#", "1"),
					resource.TestCheckResourceAttr(resourceName, "scalable_target_action.0.min_capacity", ""),
					resource.TestCheckResourceAttr(resourceName, "scalable_target_action.0.max_capacity", "10"),
					resource.TestCheckResourceAttr(resourceName, "timezone", "UTC"),
					acctest.MatchResourceAttrRegionalARN(resourceName, "arn", "autoscaling", regexache.MustCompile(fmt.Sprintf("scheduledAction:.+:scheduledActionName/%s$", rName))),
					resource.TestCheckNoResourceAttr(resourceName, "start_time"),
					resource.TestCheckNoResourceAttr(resourceName, "end_time"),
				),
			},
			{
				Config: testAccScheduledActionConfig_maxCapacity(rName, schedule, 8),
				Check: resource.ComposeAggregateTestCheckFunc(
					testAccCheckScheduledActionExists(ctx, resourceName, &sa2),
					testAccCheckScheduledActionNotRecreated(&sa1, &sa2),
					resource.TestCheckResourceAttr(resourceName, "scalable_target_action.#", "1"),
					resource.TestCheckResourceAttr(resourceName, "scalable_target_action.0.min_capacity", ""),
					resource.TestCheckResourceAttr(resourceName, "scalable_target_action.0.max_capacity", "8"),
				),
			},
			{
				Config: testAccScheduledActionConfig_minCapacity(rName, schedule, 1),
				Check: resource.ComposeAggregateTestCheckFunc(
					testAccCheckScheduledActionExists(ctx, resourceName, &sa2),
					testAccCheckScheduledActionNotRecreated(&sa1, &sa2),
					resource.TestCheckResourceAttr(resourceName, "scalable_target_action.#", "1"),
					resource.TestCheckResourceAttr(resourceName, "scalable_target_action.0.min_capacity", "1"),
					resource.TestCheckResourceAttr(resourceName, "scalable_target_action.0.max_capacity", ""),
				),
			},
		},
	})
}

func testAccCheckScheduledActionDestroy(ctx context.Context) resource.TestCheckFunc {
	return func(s *terraform.State) error {
		conn := acctest.Provider.Meta().(*conns.AWSClient).AppAutoScalingConn(ctx)

		for _, rs := range s.RootModule().Resources {
			if rs.Type != "aws_appautoscaling_scheduled_action" {
				continue
			}

			_, err := tfappautoscaling.FindScheduledActionByFourPartKey(ctx, conn, rs.Primary.Attributes["name"], rs.Primary.Attributes["service_namespace"], rs.Primary.Attributes["resource_id"], rs.Primary.Attributes["scalable_dimension"])

			if tfresource.NotFound(err) {
				continue
			}

			if err != nil {
				return err
			}

			return fmt.Errorf("Application Auto Scaling Scheduled Action %s still exists", rs.Primary.ID)
		}

		return nil
	}
}

<<<<<<< HEAD
func testAccCheckScheduledActionExistsAndContainStartTimeEndTime(ctx context.Context, name string, obj *applicationautoscaling.ScheduledAction, expectedStartTime, expectedEndTime string) resource.TestCheckFunc {
	return func(s *terraform.State) error {
		rs, ok := s.RootModule().Resources[name]
		if !ok {
			return fmt.Errorf("Not found: %s", name)
		}

		if rs.Primary.ID == "" {
			return fmt.Errorf("Application Autoscaling scheduled action (%s) ID not set", name)
		}

		conn := acctest.Provider.Meta().(*conns.AWSClient).AppAutoScalingConn(ctx)

		sa, err := tfappautoscaling.FindScheduledAction(ctx, conn, rs.Primary.Attributes["name"], rs.Primary.Attributes["service_namespace"], rs.Primary.Attributes["resource_id"])
		if err != nil {
			return err
		}

		if sa.StartTime == nil && len(expectedStartTime) != 0 {
			return fmt.Errorf("Unexpected empty Start Time value for scheduled action (%s)", name)
		}

		st := sa.StartTime.Format("2006-01-02T15:04:05Z")

		if st != expectedStartTime {
			return fmt.Errorf("Unexpected stored start time, expected %s, got %s", expectedStartTime, st)
		}

		if sa.EndTime == nil && len(expectedEndTime) != 0 {
			return fmt.Errorf("Unexpected empty End Time value for scheduled action (%s)", name)
		}

		et := sa.EndTime.Format("2006-01-02T15:04:05Z")
		if et != expectedEndTime {
			return fmt.Errorf("Unexpected stored end time, expected %s, got %s", expectedEndTime, et)
		}

		*obj = *sa

		return nil
	}
}

func testAccCheckScheduledActionExists(ctx context.Context, name string, obj *applicationautoscaling.ScheduledAction) resource.TestCheckFunc {
=======
func testAccCheckScheduledActionExists(ctx context.Context, n string, v *applicationautoscaling.ScheduledAction) resource.TestCheckFunc {
>>>>>>> a5c0a66a
	return func(s *terraform.State) error {
		rs, ok := s.RootModule().Resources[n]
		if !ok {
			return fmt.Errorf("Not found: %s", n)
		}

		conn := acctest.Provider.Meta().(*conns.AWSClient).AppAutoScalingConn(ctx)

		output, err := tfappautoscaling.FindScheduledActionByFourPartKey(ctx, conn, rs.Primary.Attributes["name"], rs.Primary.Attributes["service_namespace"], rs.Primary.Attributes["resource_id"], rs.Primary.Attributes["scalable_dimension"])

		if err != nil {
			return err
		}

		*v = *output

		return nil
	}
}

func testAccCheckScheduledActionNotRecreated(i, j *applicationautoscaling.ScheduledAction) resource.TestCheckFunc {
	return func(s *terraform.State) error {
		if !aws.TimeValue(i.CreationTime).Equal(aws.TimeValue(j.CreationTime)) {
			return fmt.Errorf("Application Auto Scaling Scheduled Action recreated")
		}

		return nil
	}
}

func testAccScheduledActionConfig_dynamoDB(rName, ts string) string {
	return fmt.Sprintf(`
resource "aws_appautoscaling_scheduled_action" "test" {
  name               = %[1]q
  service_namespace  = aws_appautoscaling_target.test.service_namespace
  resource_id        = aws_appautoscaling_target.test.resource_id
  scalable_dimension = aws_appautoscaling_target.test.scalable_dimension

  schedule = "at(%[2]s)"

  scalable_target_action {
    min_capacity = 1
    max_capacity = 10
  }
}

resource "aws_appautoscaling_target" "test" {
  service_namespace  = "dynamodb"
  resource_id        = "table/${aws_dynamodb_table.test.name}"
  scalable_dimension = "dynamodb:table:ReadCapacityUnits"
  min_capacity       = 1
  max_capacity       = 10
}

resource "aws_dynamodb_table" "test" {
  name           = %[1]q
  read_capacity  = 5
  write_capacity = 5
  hash_key       = "UserID"

  attribute {
    name = "UserID"
    type = "S"
  }
}
`, rName, ts)
}

func testAccScheduledActionConfig_dynamoDBUpdated(rName, ts, timezone string) string {
	return fmt.Sprintf(`
resource "aws_appautoscaling_scheduled_action" "test" {
  name               = %[1]q
  service_namespace  = aws_appautoscaling_target.test.service_namespace
  resource_id        = aws_appautoscaling_target.test.resource_id
  scalable_dimension = aws_appautoscaling_target.test.scalable_dimension

  schedule = "at(%[2]s)"
  timezone = %[3]q

  scalable_target_action {
    min_capacity = 2
    max_capacity = 9
  }
}

resource "aws_appautoscaling_target" "test" {
  service_namespace  = "dynamodb"
  resource_id        = "table/${aws_dynamodb_table.test.name}"
  scalable_dimension = "dynamodb:table:ReadCapacityUnits"
  min_capacity       = 1
  max_capacity       = 10
}

resource "aws_dynamodb_table" "test" {
  name           = %[1]q
  read_capacity  = 5
  write_capacity = 5
  hash_key       = "UserID"

  attribute {
    name = "UserID"
    type = "S"
  }
}
`, rName, ts, timezone)
}

func testAccScheduledActionConfig_ecs(rName, ts string) string {
	return fmt.Sprintf(`
resource "aws_appautoscaling_scheduled_action" "test" {
  name               = %[1]q
  service_namespace  = aws_appautoscaling_target.test.service_namespace
  resource_id        = aws_appautoscaling_target.test.resource_id
  scalable_dimension = aws_appautoscaling_target.test.scalable_dimension
  schedule           = "at(%[2]s)"

  scalable_target_action {
    min_capacity = 1
    max_capacity = 5
  }
}

resource "aws_appautoscaling_target" "test" {
  service_namespace  = "ecs"
  resource_id        = "service/${aws_ecs_cluster.test.name}/${aws_ecs_service.test.name}"
  scalable_dimension = "ecs:service:DesiredCount"
  min_capacity       = 1
  max_capacity       = 3
}

resource "aws_ecs_cluster" "test" {
  name = %[1]q
}

resource "aws_ecs_task_definition" "test" {
  family = %[1]q

  container_definitions = <<EOF
[
  {
    "name": "busybox",
    "image": "busybox:latest",
    "cpu": 10,
    "memory": 128,
    "essential": true
  }
]
EOF
}

resource "aws_ecs_service" "test" {
  name            = %[1]q
  cluster         = aws_ecs_cluster.test.id
  task_definition = aws_ecs_task_definition.test.arn
  desired_count   = 1

  deployment_maximum_percent         = 200
  deployment_minimum_healthy_percent = 50
}
`, rName, ts)
}

func testAccScheduledActionConfigWithStartAndEndTime_ecs(rName, ts, startTime, endTime string) string {
	return fmt.Sprintf(`
resource "aws_appautoscaling_scheduled_action" "test" {
  name               = %[1]q
  service_namespace  = aws_appautoscaling_target.test.service_namespace
  resource_id        = aws_appautoscaling_target.test.resource_id
  scalable_dimension = aws_appautoscaling_target.test.scalable_dimension
  schedule           = "at(%[2]s)"
  
  start_time = %[3]q
  end_time   = %[4]q

  scalable_target_action {
    min_capacity = 1
    max_capacity = 5
  }
}

resource "aws_appautoscaling_target" "test" {
  service_namespace  = "ecs"
  resource_id        = "service/${aws_ecs_cluster.test.name}/${aws_ecs_service.test.name}"
  scalable_dimension = "ecs:service:DesiredCount"
  min_capacity       = 1
  max_capacity       = 3
}

resource "aws_ecs_cluster" "test" {
  name = %[1]q
}

resource "aws_ecs_task_definition" "test" {
  family = %[1]q

  container_definitions = <<EOF
[
  {
    "name": "busybox",
    "image": "busybox:latest",
    "cpu": 10,
    "memory": 128,
    "essential": true
  }
]
EOF
}

resource "aws_ecs_service" "test" {
  name            = %[1]q
  cluster         = aws_ecs_cluster.test.id
  task_definition = aws_ecs_task_definition.test.arn
  desired_count   = 1

  deployment_maximum_percent         = 200
  deployment_minimum_healthy_percent = 50
}
`, rName, ts, startTime, endTime)
}

func testAccScheduledActionConfig_emr(rName, ts string) string {
	return acctest.ConfigCompose(acctest.ConfigAvailableAZsNoOptInDefaultExclude(), fmt.Sprintf(`
resource "aws_appautoscaling_scheduled_action" "test" {
  name               = %[1]q
  service_namespace  = aws_appautoscaling_target.test.service_namespace
  resource_id        = aws_appautoscaling_target.test.resource_id
  scalable_dimension = aws_appautoscaling_target.test.scalable_dimension
  schedule           = "at(%[2]s)"

  scalable_target_action {
    min_capacity = 1
    max_capacity = 5
  }
}

resource "aws_appautoscaling_target" "test" {
  service_namespace  = "elasticmapreduce"
  resource_id        = "instancegroup/${aws_emr_cluster.test.id}/${aws_emr_instance_group.test.id}"
  scalable_dimension = "elasticmapreduce:instancegroup:InstanceCount"
  role_arn           = aws_iam_role.autoscale_role.arn
  min_capacity       = 1
  max_capacity       = 5
}

data "aws_partition" "current" {}

resource "aws_emr_cluster" "test" {
  name          = %[1]q
  release_label = "emr-5.4.0"
  applications  = ["Spark"]

  ec2_attributes {
    subnet_id                         = aws_subnet.test.id
    emr_managed_master_security_group = aws_security_group.test.id
    emr_managed_slave_security_group  = aws_security_group.test.id
    instance_profile                  = aws_iam_instance_profile.instance_profile.arn
  }

  master_instance_group {
    instance_type = "c4.large"
  }

  core_instance_group {
    instance_count = 2
    instance_type  = "c4.large"
  }

  tags = {
    role     = "rolename"
    dns_zone = "env_zone"
    env      = "env"
    name     = "name-env"
  }

  keep_job_flow_alive_when_no_steps = true

  bootstrap_action {
    path = "s3://elasticmapreduce/bootstrap-actions/run-if"
    name = "runif"
    args = ["instance.isMaster=true", "echo running on master node"]
  }

  configurations = "test-fixtures/emr_configurations.json"

  depends_on = [aws_route_table_association.test]

  service_role     = aws_iam_role.emr_role.arn
  autoscaling_role = aws_iam_role.autoscale_role.arn
}

resource "aws_emr_instance_group" "test" {
  cluster_id     = aws_emr_cluster.test.id
  instance_count = 1
  instance_type  = "c4.large"
}

resource "aws_vpc" "test" {
  cidr_block           = "10.0.0.0/16"
  enable_dns_hostnames = true

  tags = {
    Name = %[1]q
  }
}

resource "aws_internet_gateway" "test" {
  vpc_id = aws_vpc.test.id

  tags = {
    Name = %[1]q
  }
}

resource "aws_security_group" "test" {
  name   = %[1]q
  vpc_id = aws_vpc.test.id

  ingress {
    from_port = 0
    protocol  = "-1"
    self      = true
    to_port   = 0
  }

  egress {
    cidr_blocks = ["0.0.0.0/0"]
    from_port   = 0
    protocol    = "-1"
    to_port     = 0
  }

  tags = {
    Name                                     = %[1]q
    for-use-with-amazon-emr-managed-policies = true
  }

  # EMR will modify ingress rules
  lifecycle {
    ignore_changes = [ingress]
  }
}

resource "aws_subnet" "test" {
  availability_zone       = data.aws_availability_zones.available.names[0]
  cidr_block              = cidrsubnet(aws_vpc.test.cidr_block, 8, 0)
  map_public_ip_on_launch = true
  vpc_id                  = aws_vpc.test.id

  tags = {
    Name                                     = %[1]q
    for-use-with-amazon-emr-managed-policies = true
  }
}

resource "aws_route_table" "test" {
  vpc_id = aws_vpc.test.id

  route {
    cidr_block = "0.0.0.0/0"
    gateway_id = aws_internet_gateway.test.id
  }

  tags = {
    Name = %[1]q
  }
}

resource "aws_route_table_association" "test" {
  route_table_id = aws_route_table.test.id
  subnet_id      = aws_subnet.test.id
}

resource "aws_iam_role" "emr_role" {
  assume_role_policy = <<EOT
{
  "Version": "2008-10-17",
  "Statement": [
    {
      "Sid": "",
      "Effect": "Allow",
      "Principal": {
        "Service": "elasticmapreduce.${data.aws_partition.current.dns_suffix}"
      },
      "Action": "sts:AssumeRole"
    }
  ]
}
EOT
}

resource "aws_iam_role_policy_attachment" "emr_role" {
  role       = aws_iam_role.emr_role.id
  policy_arn = aws_iam_policy.emr_policy.arn
}

resource "aws_iam_policy" "emr_policy" {
  policy = <<EOT
{
  "Version": "2012-10-17",
  "Statement": [{
    "Effect": "Allow",
    "Resource": "*",
    "Action": [
      "ec2:AuthorizeSecurityGroupEgress",
      "ec2:AuthorizeSecurityGroupIngress",
      "ec2:CancelSpotInstanceRequests",
      "ec2:CreateNetworkInterface",
      "ec2:CreateSecurityGroup",
      "ec2:CreateTags",
      "ec2:DeleteNetworkInterface",
      "ec2:DeleteSecurityGroup",
      "ec2:DeleteTags",
      "ec2:DescribeAvailabilityZones",
      "ec2:DescribeAccountAttributes",
      "ec2:DescribeDhcpOptions",
      "ec2:DescribeInstanceStatus",
      "ec2:DescribeInstances",
      "ec2:DescribeKeyPairs",
      "ec2:DescribeNetworkAcls",
      "ec2:DescribeNetworkInterfaces",
      "ec2:DescribePrefixLists",
      "ec2:DescribeRouteTables",
      "ec2:DescribeSecurityGroups",
      "ec2:DescribeSpotInstanceRequests",
      "ec2:DescribeSpotPriceHistory",
      "ec2:DescribeSubnets",
      "ec2:DescribeVpcAttribute",
      "ec2:DescribeVpcEndpoints",
      "ec2:DescribeVpcEndpointServices",
      "ec2:DescribeVpcs",
      "ec2:DetachNetworkInterface",
      "ec2:ModifyImageAttribute",
      "ec2:ModifyInstanceAttribute",
      "ec2:RequestSpotInstances",
      "ec2:RevokeSecurityGroupEgress",
      "ec2:RunInstances",
      "ec2:TerminateInstances",
      "ec2:DeleteVolume",
      "ec2:DescribeVolumeStatus",
      "ec2:DescribeVolumes",
      "ec2:DetachVolume",
      "iam:GetRole",
      "iam:GetRolePolicy",
      "iam:ListInstanceProfiles",
      "iam:ListRolePolicies",
      "iam:PassRole",
      "s3:CreateBucket",
      "s3:Get*",
      "s3:List*",
      "sdb:BatchPutAttributes",
      "sdb:Select",
      "sqs:CreateQueue",
      "sqs:Delete*",
      "sqs:GetQueue*",
      "sqs:PurgeQueue",
      "sqs:ReceiveMessage"
    ]
  }]
}
EOT
}

# IAM Role for EC2 Instance Profile
resource "aws_iam_role" "instance_role" {
  assume_role_policy = <<EOT
{
  "Version": "2008-10-17",
  "Statement": [
    {
      "Sid": "",
      "Effect": "Allow",
      "Principal": {
        "Service": "ec2.${data.aws_partition.current.dns_suffix}"
      },
      "Action": "sts:AssumeRole"
    }
  ]
}
EOT
}

resource "aws_iam_instance_profile" "instance_profile" {
  name = %[1]q
  role = aws_iam_role.instance_role.name
}

resource "aws_iam_role_policy_attachment" "instance_role" {
  role       = aws_iam_role.instance_role.id
  policy_arn = aws_iam_policy.instance_policy.arn
}

resource "aws_iam_policy" "instance_policy" {
  policy = <<EOT
{
  "Version": "2012-10-17",
  "Statement": [{
    "Effect": "Allow",
    "Resource": "*",
    "Action": [
      "cloudwatch:*",
      "dynamodb:*",
      "ec2:Describe*",
      "elasticmapreduce:Describe*",
      "elasticmapreduce:ListBootstrapActions",
      "elasticmapreduce:ListClusters",
      "elasticmapreduce:ListInstanceGroups",
      "elasticmapreduce:ListInstances",
      "elasticmapreduce:ListSteps",
      "kinesis:CreateStream",
      "kinesis:DeleteStream",
      "kinesis:DescribeStream",
      "kinesis:GetRecords",
      "kinesis:GetShardIterator",
      "kinesis:MergeShards",
      "kinesis:PutRecord",
      "kinesis:SplitShard",
      "rds:Describe*",
      "s3:*",
      "sdb:*",
      "sns:*",
      "sqs:*"
    ]
  }]
}
EOT
}

# IAM Role for autoscaling
resource "aws_iam_role" "autoscale_role" {
  assume_role_policy = data.aws_iam_policy_document.autoscale_role.json
}

data "aws_iam_policy_document" "autoscale_role" {
  statement {
    effect  = "Allow"
    actions = ["sts:AssumeRole"]

    principals {
      type        = "Service"
      identifiers = ["elasticmapreduce.${data.aws_partition.current.dns_suffix}", "application-autoscaling.${data.aws_partition.current.dns_suffix}"]
    }
  }
}

resource "aws_iam_role_policy_attachment" "autoscale_role" {
  role       = aws_iam_role.autoscale_role.name
  policy_arn = "arn:${data.aws_partition.current.partition}:iam::aws:policy/service-role/AmazonElasticMapReduceforAutoScalingRole"
}
`, rName, ts))
}

func testAccScheduledActionConfig_duplicateName(rName string) string {
	return fmt.Sprintf(`
resource "aws_dynamodb_table" "test2" {
  name           = "%[1]s-2"
  read_capacity  = 1
  write_capacity = 1
  hash_key       = "UserID"

  attribute {
    name = "UserID"
    type = "S"
  }
}

resource "aws_appautoscaling_target" "test2" {
  service_namespace  = "dynamodb"
  resource_id        = "table/${aws_dynamodb_table.test2.name}"
  scalable_dimension = "dynamodb:table:ReadCapacityUnits"
  min_capacity       = 1
  max_capacity       = 10
}

resource "aws_appautoscaling_scheduled_action" "test2" {
  name               = %[1]q
  service_namespace  = aws_appautoscaling_target.test2.service_namespace
  resource_id        = aws_appautoscaling_target.test2.resource_id
  scalable_dimension = aws_appautoscaling_target.test2.scalable_dimension
  schedule           = "cron(0 17 * * ? *)"

  scalable_target_action {
    min_capacity = 1
    max_capacity = 10
  }
}

resource "aws_dynamodb_table" "test" {
  name           = %[1]q
  read_capacity  = 1
  write_capacity = 1
  hash_key       = "UserID"

  attribute {
    name = "UserID"
    type = "S"
  }
}

resource "aws_appautoscaling_target" "test" {
  service_namespace  = "dynamodb"
  resource_id        = "table/${aws_dynamodb_table.test.name}"
  scalable_dimension = "dynamodb:table:ReadCapacityUnits"
  min_capacity       = 1
  max_capacity       = 10
}

resource "aws_appautoscaling_scheduled_action" "test" {
  name               = %[1]q
  service_namespace  = aws_appautoscaling_target.test.service_namespace
  resource_id        = aws_appautoscaling_target.test.resource_id
  scalable_dimension = aws_appautoscaling_target.test.scalable_dimension
  schedule           = "cron(0 17 * * ? *)"

  scalable_target_action {
    min_capacity = 1
    max_capacity = 10
  }
}
`, rName)
}

func testAccScheduledActionConfig_spotFleet(rName, ts, validUntil string) string {
	return acctest.ConfigCompose(acctest.ConfigLatestAmazonLinux2HVMEBSX8664AMI(), fmt.Sprintf(`
resource "aws_appautoscaling_scheduled_action" "test" {
  name               = %[1]q
  service_namespace  = aws_appautoscaling_target.test.service_namespace
  resource_id        = aws_appautoscaling_target.test.resource_id
  scalable_dimension = aws_appautoscaling_target.test.scalable_dimension
  schedule           = "at(%[2]s)"

  scalable_target_action {
    min_capacity = 1
    max_capacity = 3
  }
}

resource "aws_appautoscaling_target" "test" {
  service_namespace  = "ec2"
  resource_id        = "spot-fleet-request/${aws_spot_fleet_request.test.id}"
  scalable_dimension = "ec2:spot-fleet-request:TargetCapacity"
  min_capacity       = 1
  max_capacity       = 3
}

data "aws_partition" "current" {}

resource "aws_iam_role" "test" {
  assume_role_policy = <<EOF
{
  "Version": "2012-10-17",
  "Statement": [
    {
      "Effect": "Allow",
      "Principal": {
        "Service": [
          "spotfleet.${data.aws_partition.current.dns_suffix}",
          "ec2.${data.aws_partition.current.dns_suffix}"
        ]
      },
      "Action": "sts:AssumeRole"
    }
  ]
}
EOF
}

resource "aws_iam_role_policy_attachment" "test" {
  role       = aws_iam_role.test.name
  policy_arn = "arn:${data.aws_partition.current.partition}:iam::aws:policy/service-role/AmazonEC2SpotFleetTaggingRole"
}

resource "aws_spot_fleet_request" "test" {
  iam_fleet_role                      = aws_iam_role.test.arn
  spot_price                          = "0.005"
  target_capacity                     = 2
  valid_until                         = %[3]q
  terminate_instances_with_expiration = true

  launch_specification {
    instance_type = "t3.micro"
    ami           = data.aws_ami.amzn2-ami-minimal-hvm-ebs-x86_64.id
  }
}
`, rName, ts, validUntil))
}

func testAccScheduledActionConfig_schedule(rName, schedule string) string {
	return fmt.Sprintf(`
resource "aws_appautoscaling_scheduled_action" "test" {
  name               = %[1]q
  service_namespace  = aws_appautoscaling_target.test.service_namespace
  resource_id        = aws_appautoscaling_target.test.resource_id
  scalable_dimension = aws_appautoscaling_target.test.scalable_dimension
  schedule           = %[2]q

  scalable_target_action {
    min_capacity = 1
    max_capacity = 10
  }
}

resource "aws_appautoscaling_target" "test" {
  service_namespace  = "dynamodb"
  resource_id        = "table/${aws_dynamodb_table.test.name}"
  scalable_dimension = "dynamodb:table:ReadCapacityUnits"
  min_capacity       = 1
  max_capacity       = 10
}

resource "aws_dynamodb_table" "test" {
  name           = %[1]q
  read_capacity  = 5
  write_capacity = 5
  hash_key       = "UserID"

  attribute {
    name = "UserID"
    type = "S"
  }
}
`, rName, schedule)
}

func testAccScheduledActionConfig_timezone(rName, schedule, timezone, startTime, endTime string) string {
	return fmt.Sprintf(`
resource "aws_appautoscaling_scheduled_action" "test" {
  name               = %[1]q
  service_namespace  = aws_appautoscaling_target.test.service_namespace
  resource_id        = aws_appautoscaling_target.test.resource_id
  scalable_dimension = aws_appautoscaling_target.test.scalable_dimension

  timezone   = %[2]q
  schedule   = %[3]q
  start_time = %[4]q
  end_time   = %[5]q

  scalable_target_action {
    min_capacity = 1
    max_capacity = 10
  }
}

resource "aws_appautoscaling_target" "test" {
  service_namespace  = "dynamodb"
  resource_id        = "table/${aws_dynamodb_table.test.name}"
  scalable_dimension = "dynamodb:table:ReadCapacityUnits"
  min_capacity       = 1
  max_capacity       = 10
}

resource "aws_dynamodb_table" "test" {
  name           = %[1]q
  read_capacity  = 5
  write_capacity = 5
  hash_key       = "UserID"

  attribute {
    name = "UserID"
    type = "S"
  }
}
`, rName, timezone, schedule, startTime, endTime)
}

func testAccScheduledActionConfig_minCapacity(rName, ts string, minCapacity int) string {
	return fmt.Sprintf(`
resource "aws_appautoscaling_scheduled_action" "test" {
  name               = %[1]q
  service_namespace  = aws_appautoscaling_target.test.service_namespace
  resource_id        = aws_appautoscaling_target.test.resource_id
  scalable_dimension = aws_appautoscaling_target.test.scalable_dimension

  schedule = "at(%[2]s)"

  scalable_target_action {
    min_capacity = %[3]d
  }
}

resource "aws_appautoscaling_target" "test" {
  service_namespace  = "dynamodb"
  resource_id        = "table/${aws_dynamodb_table.test.name}"
  scalable_dimension = "dynamodb:table:ReadCapacityUnits"
  min_capacity       = 1
  max_capacity       = 10
}

resource "aws_dynamodb_table" "test" {
  name           = %[1]q
  read_capacity  = 5
  write_capacity = 5
  hash_key       = "UserID"

  attribute {
    name = "UserID"
    type = "S"
  }
}
`, rName, ts, minCapacity)
}

func testAccScheduledActionConfig_maxCapacity(rName, ts string, maxCapacity int) string {
	return fmt.Sprintf(`
resource "aws_appautoscaling_scheduled_action" "test" {
  name               = %[1]q
  service_namespace  = aws_appautoscaling_target.test.service_namespace
  resource_id        = aws_appautoscaling_target.test.resource_id
  scalable_dimension = aws_appautoscaling_target.test.scalable_dimension

  schedule = "at(%[2]s)"

  scalable_target_action {
    max_capacity = %[3]d
  }
}

resource "aws_appautoscaling_target" "test" {
  service_namespace  = "dynamodb"
  resource_id        = "table/${aws_dynamodb_table.test.name}"
  scalable_dimension = "dynamodb:table:ReadCapacityUnits"
  min_capacity       = 1
  max_capacity       = 10
}

resource "aws_dynamodb_table" "test" {
  name           = %[1]q
  read_capacity  = 5
  write_capacity = 5
  hash_key       = "UserID"

  attribute {
    name = "UserID"
    type = "S"
  }
}
`, rName, ts, maxCapacity)
}<|MERGE_RESOLUTION|>--- conflicted
+++ resolved
@@ -22,7 +22,124 @@
 	"github.com/hashicorp/terraform-provider-aws/names"
 )
 
-func TestAccAppAutoScalingScheduledAction_UpdateScheduleRetainStartAndEndTime_ecs(t *testing.T) {
+func TestAccAppAutoScalingScheduledAction_dynamoDB(t *testing.T) {
+	ctx := acctest.Context(t)
+	var sa1, sa2 applicationautoscaling.ScheduledAction
+	rName := sdkacctest.RandomWithPrefix(acctest.ResourcePrefix)
+	schedule1 := time.Now().AddDate(0, 0, 1).Format("2006-01-02T15:04:05")
+	schedule2 := time.Now().AddDate(0, 0, 2).Format("2006-01-02T15:04:05")
+	updatedTimezone := "Pacific/Tahiti"
+	resourceName := "aws_appautoscaling_scheduled_action.test"
+	autoscalingTargetResourceName := "aws_appautoscaling_target.test"
+
+	resource.ParallelTest(t, resource.TestCase{
+		PreCheck:                 func() { acctest.PreCheck(ctx, t) },
+		ErrorCheck:               acctest.ErrorCheck(t, names.AppAutoScalingServiceID),
+		ProtoV5ProviderFactories: acctest.ProtoV5ProviderFactories,
+		CheckDestroy:             testAccCheckScheduledActionDestroy(ctx),
+		Steps: []resource.TestStep{
+			{
+				Config: testAccScheduledActionConfig_dynamoDB(rName, schedule1),
+				Check: resource.ComposeAggregateTestCheckFunc(
+					testAccCheckScheduledActionExists(ctx, resourceName, &sa1),
+					resource.TestCheckResourceAttr(resourceName, "name", rName),
+					resource.TestCheckResourceAttrPair(resourceName, "service_namespace", autoscalingTargetResourceName, "service_namespace"),
+					resource.TestCheckResourceAttrPair(resourceName, "resource_id", autoscalingTargetResourceName, "resource_id"),
+					resource.TestCheckResourceAttrPair(resourceName, "scalable_dimension", autoscalingTargetResourceName, "scalable_dimension"),
+					resource.TestCheckResourceAttr(resourceName, "schedule", fmt.Sprintf("at(%s)", schedule1)),
+					resource.TestCheckResourceAttr(resourceName, "scalable_target_action.#", "1"),
+					resource.TestCheckResourceAttr(resourceName, "scalable_target_action.0.min_capacity", "1"),
+					resource.TestCheckResourceAttr(resourceName, "scalable_target_action.0.max_capacity", "10"),
+					resource.TestCheckResourceAttr(resourceName, "timezone", "UTC"),
+					acctest.MatchResourceAttrRegionalARN(resourceName, "arn", "autoscaling", regexache.MustCompile(fmt.Sprintf("scheduledAction:.+:scheduledActionName/%s$", rName))),
+					resource.TestCheckNoResourceAttr(resourceName, "start_time"),
+					resource.TestCheckNoResourceAttr(resourceName, "end_time"),
+				),
+			},
+			{
+				Config: testAccScheduledActionConfig_dynamoDBUpdated(rName, schedule2, updatedTimezone),
+				Check: resource.ComposeAggregateTestCheckFunc(
+					testAccCheckScheduledActionExists(ctx, resourceName, &sa2),
+					testAccCheckScheduledActionNotRecreated(&sa1, &sa2),
+					resource.TestCheckResourceAttr(resourceName, "name", rName),
+					resource.TestCheckResourceAttrPair(resourceName, "service_namespace", autoscalingTargetResourceName, "service_namespace"),
+					resource.TestCheckResourceAttrPair(resourceName, "resource_id", autoscalingTargetResourceName, "resource_id"),
+					resource.TestCheckResourceAttrPair(resourceName, "scalable_dimension", autoscalingTargetResourceName, "scalable_dimension"),
+					resource.TestCheckResourceAttr(resourceName, "schedule", fmt.Sprintf("at(%s)", schedule2)),
+					resource.TestCheckResourceAttr(resourceName, "scalable_target_action.#", "1"),
+					resource.TestCheckResourceAttr(resourceName, "scalable_target_action.0.min_capacity", "2"),
+					resource.TestCheckResourceAttr(resourceName, "scalable_target_action.0.max_capacity", "9"),
+					resource.TestCheckResourceAttr(resourceName, "timezone", updatedTimezone),
+					acctest.MatchResourceAttrRegionalARN(resourceName, "arn", "autoscaling", regexache.MustCompile(fmt.Sprintf("scheduledAction:.+:scheduledActionName/%s$", rName))),
+					resource.TestCheckNoResourceAttr(resourceName, "start_time"),
+					resource.TestCheckNoResourceAttr(resourceName, "end_time"),
+				),
+			},
+		},
+	})
+}
+
+func TestAccAppAutoScalingScheduledAction_disappears(t *testing.T) {
+	ctx := acctest.Context(t)
+	var sa applicationautoscaling.ScheduledAction
+	rName := sdkacctest.RandomWithPrefix(acctest.ResourcePrefix)
+	schedule := time.Now().AddDate(0, 0, 1).Format("2006-01-02T15:04:05")
+
+	resourceName := "aws_appautoscaling_scheduled_action.test"
+
+	resource.ParallelTest(t, resource.TestCase{
+		PreCheck:                 func() { acctest.PreCheck(ctx, t) },
+		ErrorCheck:               acctest.ErrorCheck(t, names.AppAutoScalingServiceID),
+		ProtoV5ProviderFactories: acctest.ProtoV5ProviderFactories,
+		CheckDestroy:             testAccCheckScheduledActionDestroy(ctx),
+		Steps: []resource.TestStep{
+			{
+				Config: testAccScheduledActionConfig_dynamoDB(rName, schedule),
+				Check: resource.ComposeAggregateTestCheckFunc(
+					testAccCheckScheduledActionExists(ctx, resourceName, &sa),
+					acctest.CheckResourceDisappears(ctx, acctest.Provider, tfappautoscaling.ResourceScheduledAction(), resourceName),
+				),
+				ExpectNonEmptyPlan: true,
+			},
+		},
+	})
+}
+
+func TestAccAppAutoScalingScheduledAction_ecs(t *testing.T) {
+	ctx := acctest.Context(t)
+	var sa applicationautoscaling.ScheduledAction
+	rName := sdkacctest.RandomWithPrefix(acctest.ResourcePrefix)
+	ts := time.Now().AddDate(0, 0, 1).Format("2006-01-02T15:04:05")
+	resourceName := "aws_appautoscaling_scheduled_action.test"
+	autoscalingTargetResourceName := "aws_appautoscaling_target.test"
+
+	resource.ParallelTest(t, resource.TestCase{
+		PreCheck:                 func() { acctest.PreCheck(ctx, t) },
+		ErrorCheck:               acctest.ErrorCheck(t, names.AppAutoScalingServiceID),
+		ProtoV5ProviderFactories: acctest.ProtoV5ProviderFactories,
+		CheckDestroy:             testAccCheckScheduledActionDestroy(ctx),
+		Steps: []resource.TestStep{
+			{
+				Config: testAccScheduledActionConfig_ecs(rName, ts),
+				Check: resource.ComposeAggregateTestCheckFunc(
+					testAccCheckScheduledActionExists(ctx, resourceName, &sa),
+					resource.TestCheckResourceAttr(resourceName, "name", rName),
+					resource.TestCheckResourceAttrPair(resourceName, "service_namespace", autoscalingTargetResourceName, "service_namespace"),
+					resource.TestCheckResourceAttrPair(resourceName, "resource_id", autoscalingTargetResourceName, "resource_id"),
+					resource.TestCheckResourceAttrPair(resourceName, "scalable_dimension", autoscalingTargetResourceName, "scalable_dimension"),
+					resource.TestCheckResourceAttr(resourceName, "schedule", fmt.Sprintf("at(%s)", ts)),
+					resource.TestCheckResourceAttr(resourceName, "scalable_target_action.#", "1"),
+					resource.TestCheckResourceAttr(resourceName, "scalable_target_action.0.min_capacity", "1"),
+					resource.TestCheckResourceAttr(resourceName, "scalable_target_action.0.max_capacity", "5"),
+					resource.TestCheckResourceAttr(resourceName, "timezone", "UTC"),
+					acctest.MatchResourceAttrRegionalARN(resourceName, "arn", "autoscaling", regexache.MustCompile(fmt.Sprintf("scheduledAction:.+:scheduledActionName/%s$", rName))),
+				),
+			},
+		},
+	})
+}
+
+func TestAccAppAutoScalingScheduledAction_ecsUpdateScheduleRetainStartAndEndTime(t *testing.T) {
 	ctx := acctest.Context(t)
 	var sa applicationautoscaling.ScheduledAction
 	rName := sdkacctest.RandomWithPrefix(acctest.ResourcePrefix)
@@ -40,9 +157,9 @@
 		CheckDestroy:             testAccCheckScheduledActionDestroy(ctx),
 		Steps: []resource.TestStep{
 			{
-				Config: testAccScheduledActionConfigWithStartAndEndTime_ecs(rName, ts, startTime, endTime),
-				Check: resource.ComposeAggregateTestCheckFunc(
-					testAccCheckScheduledActionExistsAndContainStartTimeEndTime(ctx, resourceName, &sa, startTime, endTime),
+				Config: testAccScheduledActionConfig_ecsWithStartAndEndTime(rName, ts, startTime, endTime),
+				Check: resource.ComposeAggregateTestCheckFunc(
+					testAccCheckScheduledActionExists(ctx, resourceName, &sa),
 					resource.TestCheckResourceAttr(resourceName, "name", rName),
 					resource.TestCheckResourceAttrPair(resourceName, "service_namespace", autoscalingTargetResourceName, "service_namespace"),
 					resource.TestCheckResourceAttrPair(resourceName, "resource_id", autoscalingTargetResourceName, "resource_id"),
@@ -58,9 +175,9 @@
 				),
 			},
 			{
-				Config: testAccScheduledActionConfigWithStartAndEndTime_ecs(rName, tsUpdate, startTime, endTime),
-				Check: resource.ComposeAggregateTestCheckFunc(
-					testAccCheckScheduledActionExistsAndContainStartTimeEndTime(ctx, resourceName, &sa, startTime, endTime),
+				Config: testAccScheduledActionConfig_ecsWithStartAndEndTime(rName, tsUpdate, startTime, endTime),
+				Check: resource.ComposeAggregateTestCheckFunc(
+					testAccCheckScheduledActionExists(ctx, resourceName, &sa),
 					resource.TestCheckResourceAttr(resourceName, "name", rName),
 					resource.TestCheckResourceAttrPair(resourceName, "service_namespace", autoscalingTargetResourceName, "service_namespace"),
 					resource.TestCheckResourceAttrPair(resourceName, "resource_id", autoscalingTargetResourceName, "resource_id"),
@@ -77,7 +194,7 @@
 	})
 }
 
-func TestAccAppAutoScalingScheduledAction_UpdateStartAndEndTime_ecs(t *testing.T) {
+func TestAccAppAutoScalingScheduledAction_ecsUpdateStartAndEndTime(t *testing.T) {
 	ctx := acctest.Context(t)
 	var sa applicationautoscaling.ScheduledAction
 	rName := sdkacctest.RandomWithPrefix(acctest.ResourcePrefix)
@@ -97,9 +214,9 @@
 		CheckDestroy:             testAccCheckScheduledActionDestroy(ctx),
 		Steps: []resource.TestStep{
 			{
-				Config: testAccScheduledActionConfigWithStartAndEndTime_ecs(rName, ts, startTime, endTime),
-				Check: resource.ComposeAggregateTestCheckFunc(
-					testAccCheckScheduledActionExistsAndContainStartTimeEndTime(ctx, resourceName, &sa, startTime, endTime),
+				Config: testAccScheduledActionConfig_ecsWithStartAndEndTime(rName, ts, startTime, endTime),
+				Check: resource.ComposeAggregateTestCheckFunc(
+					testAccCheckScheduledActionExists(ctx, resourceName, &sa),
 					resource.TestCheckResourceAttr(resourceName, "name", rName),
 					resource.TestCheckResourceAttrPair(resourceName, "service_namespace", autoscalingTargetResourceName, "service_namespace"),
 					resource.TestCheckResourceAttrPair(resourceName, "resource_id", autoscalingTargetResourceName, "resource_id"),
@@ -115,9 +232,9 @@
 				),
 			},
 			{
-				Config: testAccScheduledActionConfigWithStartAndEndTime_ecs(rName, tsUpdate, startTimeUpdate, endTimeUpdate),
-				Check: resource.ComposeAggregateTestCheckFunc(
-					testAccCheckScheduledActionExistsAndContainStartTimeEndTime(ctx, resourceName, &sa, startTimeUpdate, endTimeUpdate),
+				Config: testAccScheduledActionConfig_ecsWithStartAndEndTime(rName, tsUpdate, startTimeUpdate, endTimeUpdate),
+				Check: resource.ComposeAggregateTestCheckFunc(
+					testAccCheckScheduledActionExists(ctx, resourceName, &sa),
 					resource.TestCheckResourceAttr(resourceName, "name", rName),
 					resource.TestCheckResourceAttrPair(resourceName, "service_namespace", autoscalingTargetResourceName, "service_namespace"),
 					resource.TestCheckResourceAttrPair(resourceName, "resource_id", autoscalingTargetResourceName, "resource_id"),
@@ -136,7 +253,7 @@
 	})
 }
 
-func TestAccAppAutoScalingScheduledAction_AddStartTimeAndEndTimeAfterResourceCreated_ecs(t *testing.T) {
+func TestAccAppAutoScalingScheduledAction_ecsAddStartTimeAndEndTimeAfterResourceCreated(t *testing.T) {
 	ctx := acctest.Context(t)
 	var sa applicationautoscaling.ScheduledAction
 	rName := sdkacctest.RandomWithPrefix(acctest.ResourcePrefix)
@@ -172,9 +289,9 @@
 				),
 			},
 			{
-				Config: testAccScheduledActionConfigWithStartAndEndTime_ecs(rName, tsUpdate, startTime, endTime),
-				Check: resource.ComposeAggregateTestCheckFunc(
-					testAccCheckScheduledActionExistsAndContainStartTimeEndTime(ctx, resourceName, &sa, startTime, endTime),
+				Config: testAccScheduledActionConfig_ecsWithStartAndEndTime(rName, tsUpdate, startTime, endTime),
+				Check: resource.ComposeAggregateTestCheckFunc(
+					testAccCheckScheduledActionExists(ctx, resourceName, &sa),
 					resource.TestCheckResourceAttr(resourceName, "name", rName),
 					resource.TestCheckResourceAttrPair(resourceName, "service_namespace", autoscalingTargetResourceName, "service_namespace"),
 					resource.TestCheckResourceAttrPair(resourceName, "resource_id", autoscalingTargetResourceName, "resource_id"),
@@ -186,123 +303,6 @@
 					resource.TestCheckResourceAttr(resourceName, "timezone", "UTC"),
 					resource.TestCheckResourceAttr(resourceName, "start_time", startTime),
 					resource.TestCheckResourceAttr(resourceName, "end_time", endTime),
-					acctest.MatchResourceAttrRegionalARN(resourceName, "arn", "autoscaling", regexache.MustCompile(fmt.Sprintf("scheduledAction:.+:scheduledActionName/%s$", rName))),
-				),
-			},
-		},
-	})
-}
-
-func TestAccAppAutoScalingScheduledAction_dynamoDB(t *testing.T) {
-	ctx := acctest.Context(t)
-	var sa1, sa2 applicationautoscaling.ScheduledAction
-	rName := sdkacctest.RandomWithPrefix(acctest.ResourcePrefix)
-	schedule1 := time.Now().AddDate(0, 0, 1).Format("2006-01-02T15:04:05")
-	schedule2 := time.Now().AddDate(0, 0, 2).Format("2006-01-02T15:04:05")
-	updatedTimezone := "Pacific/Tahiti"
-	resourceName := "aws_appautoscaling_scheduled_action.test"
-	autoscalingTargetResourceName := "aws_appautoscaling_target.test"
-
-	resource.ParallelTest(t, resource.TestCase{
-		PreCheck:                 func() { acctest.PreCheck(ctx, t) },
-		ErrorCheck:               acctest.ErrorCheck(t, names.AppAutoScalingServiceID),
-		ProtoV5ProviderFactories: acctest.ProtoV5ProviderFactories,
-		CheckDestroy:             testAccCheckScheduledActionDestroy(ctx),
-		Steps: []resource.TestStep{
-			{
-				Config: testAccScheduledActionConfig_dynamoDB(rName, schedule1),
-				Check: resource.ComposeAggregateTestCheckFunc(
-					testAccCheckScheduledActionExists(ctx, resourceName, &sa1),
-					resource.TestCheckResourceAttr(resourceName, "name", rName),
-					resource.TestCheckResourceAttrPair(resourceName, "service_namespace", autoscalingTargetResourceName, "service_namespace"),
-					resource.TestCheckResourceAttrPair(resourceName, "resource_id", autoscalingTargetResourceName, "resource_id"),
-					resource.TestCheckResourceAttrPair(resourceName, "scalable_dimension", autoscalingTargetResourceName, "scalable_dimension"),
-					resource.TestCheckResourceAttr(resourceName, "schedule", fmt.Sprintf("at(%s)", schedule1)),
-					resource.TestCheckResourceAttr(resourceName, "scalable_target_action.#", "1"),
-					resource.TestCheckResourceAttr(resourceName, "scalable_target_action.0.min_capacity", "1"),
-					resource.TestCheckResourceAttr(resourceName, "scalable_target_action.0.max_capacity", "10"),
-					resource.TestCheckResourceAttr(resourceName, "timezone", "UTC"),
-					acctest.MatchResourceAttrRegionalARN(resourceName, "arn", "autoscaling", regexache.MustCompile(fmt.Sprintf("scheduledAction:.+:scheduledActionName/%s$", rName))),
-					resource.TestCheckNoResourceAttr(resourceName, "start_time"),
-					resource.TestCheckNoResourceAttr(resourceName, "end_time"),
-				),
-			},
-			{
-				Config: testAccScheduledActionConfig_dynamoDBUpdated(rName, schedule2, updatedTimezone),
-				Check: resource.ComposeAggregateTestCheckFunc(
-					testAccCheckScheduledActionExists(ctx, resourceName, &sa2),
-					testAccCheckScheduledActionNotRecreated(&sa1, &sa2),
-					resource.TestCheckResourceAttr(resourceName, "name", rName),
-					resource.TestCheckResourceAttrPair(resourceName, "service_namespace", autoscalingTargetResourceName, "service_namespace"),
-					resource.TestCheckResourceAttrPair(resourceName, "resource_id", autoscalingTargetResourceName, "resource_id"),
-					resource.TestCheckResourceAttrPair(resourceName, "scalable_dimension", autoscalingTargetResourceName, "scalable_dimension"),
-					resource.TestCheckResourceAttr(resourceName, "schedule", fmt.Sprintf("at(%s)", schedule2)),
-					resource.TestCheckResourceAttr(resourceName, "scalable_target_action.#", "1"),
-					resource.TestCheckResourceAttr(resourceName, "scalable_target_action.0.min_capacity", "2"),
-					resource.TestCheckResourceAttr(resourceName, "scalable_target_action.0.max_capacity", "9"),
-					resource.TestCheckResourceAttr(resourceName, "timezone", updatedTimezone),
-					acctest.MatchResourceAttrRegionalARN(resourceName, "arn", "autoscaling", regexache.MustCompile(fmt.Sprintf("scheduledAction:.+:scheduledActionName/%s$", rName))),
-					resource.TestCheckNoResourceAttr(resourceName, "start_time"),
-					resource.TestCheckNoResourceAttr(resourceName, "end_time"),
-				),
-			},
-		},
-	})
-}
-
-func TestAccAppAutoScalingScheduledAction_disappears(t *testing.T) {
-	ctx := acctest.Context(t)
-	var sa applicationautoscaling.ScheduledAction
-	rName := sdkacctest.RandomWithPrefix(acctest.ResourcePrefix)
-	schedule := time.Now().AddDate(0, 0, 1).Format("2006-01-02T15:04:05")
-
-	resourceName := "aws_appautoscaling_scheduled_action.test"
-
-	resource.ParallelTest(t, resource.TestCase{
-		PreCheck:                 func() { acctest.PreCheck(ctx, t) },
-		ErrorCheck:               acctest.ErrorCheck(t, names.AppAutoScalingServiceID),
-		ProtoV5ProviderFactories: acctest.ProtoV5ProviderFactories,
-		CheckDestroy:             testAccCheckScheduledActionDestroy(ctx),
-		Steps: []resource.TestStep{
-			{
-				Config: testAccScheduledActionConfig_dynamoDB(rName, schedule),
-				Check: resource.ComposeAggregateTestCheckFunc(
-					testAccCheckScheduledActionExists(ctx, resourceName, &sa),
-					acctest.CheckResourceDisappears(ctx, acctest.Provider, tfappautoscaling.ResourceScheduledAction(), resourceName),
-				),
-				ExpectNonEmptyPlan: true,
-			},
-		},
-	})
-}
-
-func TestAccAppAutoScalingScheduledAction_ecs(t *testing.T) {
-	ctx := acctest.Context(t)
-	var sa applicationautoscaling.ScheduledAction
-	rName := sdkacctest.RandomWithPrefix(acctest.ResourcePrefix)
-	ts := time.Now().AddDate(0, 0, 1).Format("2006-01-02T15:04:05")
-	resourceName := "aws_appautoscaling_scheduled_action.test"
-	autoscalingTargetResourceName := "aws_appautoscaling_target.test"
-
-	resource.ParallelTest(t, resource.TestCase{
-		PreCheck:                 func() { acctest.PreCheck(ctx, t) },
-		ErrorCheck:               acctest.ErrorCheck(t, names.AppAutoScalingServiceID),
-		ProtoV5ProviderFactories: acctest.ProtoV5ProviderFactories,
-		CheckDestroy:             testAccCheckScheduledActionDestroy(ctx),
-		Steps: []resource.TestStep{
-			{
-				Config: testAccScheduledActionConfig_ecs(rName, ts),
-				Check: resource.ComposeAggregateTestCheckFunc(
-					testAccCheckScheduledActionExists(ctx, resourceName, &sa),
-					resource.TestCheckResourceAttr(resourceName, "name", rName),
-					resource.TestCheckResourceAttrPair(resourceName, "service_namespace", autoscalingTargetResourceName, "service_namespace"),
-					resource.TestCheckResourceAttrPair(resourceName, "resource_id", autoscalingTargetResourceName, "resource_id"),
-					resource.TestCheckResourceAttrPair(resourceName, "scalable_dimension", autoscalingTargetResourceName, "scalable_dimension"),
-					resource.TestCheckResourceAttr(resourceName, "schedule", fmt.Sprintf("at(%s)", ts)),
-					resource.TestCheckResourceAttr(resourceName, "scalable_target_action.#", "1"),
-					resource.TestCheckResourceAttr(resourceName, "scalable_target_action.0.min_capacity", "1"),
-					resource.TestCheckResourceAttr(resourceName, "scalable_target_action.0.max_capacity", "5"),
-					resource.TestCheckResourceAttr(resourceName, "timezone", "UTC"),
 					acctest.MatchResourceAttrRegionalARN(resourceName, "arn", "autoscaling", regexache.MustCompile(fmt.Sprintf("scheduledAction:.+:scheduledActionName/%s$", rName))),
 				),
 			},
@@ -792,54 +792,7 @@
 	}
 }
 
-<<<<<<< HEAD
-func testAccCheckScheduledActionExistsAndContainStartTimeEndTime(ctx context.Context, name string, obj *applicationautoscaling.ScheduledAction, expectedStartTime, expectedEndTime string) resource.TestCheckFunc {
-	return func(s *terraform.State) error {
-		rs, ok := s.RootModule().Resources[name]
-		if !ok {
-			return fmt.Errorf("Not found: %s", name)
-		}
-
-		if rs.Primary.ID == "" {
-			return fmt.Errorf("Application Autoscaling scheduled action (%s) ID not set", name)
-		}
-
-		conn := acctest.Provider.Meta().(*conns.AWSClient).AppAutoScalingConn(ctx)
-
-		sa, err := tfappautoscaling.FindScheduledAction(ctx, conn, rs.Primary.Attributes["name"], rs.Primary.Attributes["service_namespace"], rs.Primary.Attributes["resource_id"])
-		if err != nil {
-			return err
-		}
-
-		if sa.StartTime == nil && len(expectedStartTime) != 0 {
-			return fmt.Errorf("Unexpected empty Start Time value for scheduled action (%s)", name)
-		}
-
-		st := sa.StartTime.Format("2006-01-02T15:04:05Z")
-
-		if st != expectedStartTime {
-			return fmt.Errorf("Unexpected stored start time, expected %s, got %s", expectedStartTime, st)
-		}
-
-		if sa.EndTime == nil && len(expectedEndTime) != 0 {
-			return fmt.Errorf("Unexpected empty End Time value for scheduled action (%s)", name)
-		}
-
-		et := sa.EndTime.Format("2006-01-02T15:04:05Z")
-		if et != expectedEndTime {
-			return fmt.Errorf("Unexpected stored end time, expected %s, got %s", expectedEndTime, et)
-		}
-
-		*obj = *sa
-
-		return nil
-	}
-}
-
-func testAccCheckScheduledActionExists(ctx context.Context, name string, obj *applicationautoscaling.ScheduledAction) resource.TestCheckFunc {
-=======
 func testAccCheckScheduledActionExists(ctx context.Context, n string, v *applicationautoscaling.ScheduledAction) resource.TestCheckFunc {
->>>>>>> a5c0a66a
 	return func(s *terraform.State) error {
 		rs, ok := s.RootModule().Resources[n]
 		if !ok {
@@ -1002,7 +955,7 @@
 `, rName, ts)
 }
 
-func testAccScheduledActionConfigWithStartAndEndTime_ecs(rName, ts, startTime, endTime string) string {
+func testAccScheduledActionConfig_ecsWithStartAndEndTime(rName, ts, startTime, endTime string) string {
 	return fmt.Sprintf(`
 resource "aws_appautoscaling_scheduled_action" "test" {
   name               = %[1]q
@@ -1053,7 +1006,6 @@
   cluster         = aws_ecs_cluster.test.id
   task_definition = aws_ecs_task_definition.test.arn
   desired_count   = 1
-
   deployment_maximum_percent         = 200
   deployment_minimum_healthy_percent = 50
 }

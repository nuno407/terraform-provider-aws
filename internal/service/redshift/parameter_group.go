--- conflicted
+++ resolved
@@ -12,11 +12,8 @@
 	"github.com/aws/aws-sdk-go/aws/arn"
 	"github.com/aws/aws-sdk-go/service/redshift"
 	"github.com/hashicorp/aws-sdk-go-base/v2/awsv1shim/v2/tfawserr"
-<<<<<<< HEAD
+	"github.com/hashicorp/terraform-plugin-sdk/v2/diag"
 	"github.com/hashicorp/terraform-plugin-sdk/v2/helper/resource"
-=======
-	"github.com/hashicorp/terraform-plugin-sdk/v2/diag"
->>>>>>> 921ff746
 	"github.com/hashicorp/terraform-plugin-sdk/v2/helper/schema"
 	"github.com/hashicorp/terraform-plugin-sdk/v2/helper/validation"
 	"github.com/hashicorp/terraform-provider-aws/internal/conns"
@@ -29,18 +26,11 @@
 
 func ResourceParameterGroup() *schema.Resource {
 	return &schema.Resource{
-<<<<<<< HEAD
-		Create: resourceParameterGroupCreate,
-		Read:   resourceParameterGroupRead,
-		Update: resourceParameterGroupUpdate,
-		Delete: resourceParameterGroupDelete,
-
-=======
 		CreateWithoutTimeout: resourceParameterGroupCreate,
 		ReadWithoutTimeout:   resourceParameterGroupRead,
 		UpdateWithoutTimeout: resourceParameterGroupUpdate,
 		DeleteWithoutTimeout: resourceParameterGroupDelete,
->>>>>>> 921ff746
+
 		Importer: &schema.ResourceImporter{
 			StateContext: schema.ImportStatePassthroughContext,
 		},
@@ -112,17 +102,10 @@
 		Tags:                 Tags(tags.IgnoreAWS()),
 	}
 
-<<<<<<< HEAD
-	_, err := conn.CreateClusterParameterGroup(input)
-
-	if err != nil {
-		return fmt.Errorf("creating Redshift Parameter Group (%s): %w", name, err)
-=======
-	log.Printf("[DEBUG] Create Redshift Parameter Group: %#v", createOpts)
-	_, err := conn.CreateClusterParameterGroupWithContext(ctx, &createOpts)
-	if err != nil {
-		return sdkdiag.AppendErrorf(diags, "creating Redshift Parameter Group: %s", err)
->>>>>>> 921ff746
+	_, err := conn.CreateClusterParameterGroupWithContext(ctx, input)
+
+	if err != nil {
+		return sdkdiag.AppendErrorf(diags, "creating Redshift Parameter Group (%s): %s", name, err)
 	}
 
 	d.SetId(name)
@@ -133,19 +116,14 @@
 			Parameters:         expandParameters(v.List()),
 		}
 
-<<<<<<< HEAD
-		_, err := conn.ModifyClusterParameterGroup(input)
+		_, err := conn.ModifyClusterParameterGroupWithContext(ctx, input)
 
 		if err != nil {
-			return fmt.Errorf("setting Redshift Parameter Group (%s) parameters: %w", d.Id(), err)
-=======
-		if _, err := conn.ModifyClusterParameterGroupWithContext(ctx, &modifyOpts); err != nil {
-			return sdkdiag.AppendErrorf(diags, "adding Redshift Parameter Group (%s) parameters: %s", d.Id(), err)
->>>>>>> 921ff746
-		}
-	}
-
-	return append(diags, resourceParameterGroupRead(ctx, d, meta)...)
+			return sdkdiag.AppendErrorf(diags, "setting Redshift Parameter Group (%s) parameters: %s", d.Id(), err)
+		}
+	}
+
+	return resourceParameterGroupRead(ctx, d, meta)
 }
 
 func resourceParameterGroupRead(ctx context.Context, d *schema.ResourceData, meta interface{}) diag.Diagnostics {
@@ -154,7 +132,7 @@
 	defaultTagsConfig := meta.(*conns.AWSClient).DefaultTagsConfig
 	ignoreTagsConfig := meta.(*conns.AWSClient).IgnoreTagsConfig
 
-	parameterGroup, err := FindParameterGroupByName(conn, d.Id())
+	parameterGroup, err := FindParameterGroupByName(ctx, conn, d.Id())
 
 	if !d.IsNewResource() && tfresource.NotFound(err) {
 		log.Printf("[WARN] Redshift Parameter Group (%s) not found, removing from state", d.Id())
@@ -162,23 +140,10 @@
 		return nil
 	}
 
-<<<<<<< HEAD
-=======
-	describeResp, err := conn.DescribeClusterParameterGroupsWithContext(ctx, &describeOpts)
->>>>>>> 921ff746
 	if err != nil {
 		return sdkdiag.AppendErrorf(diags, "reading Redshift Parameter Group (%s): %s", d.Id(), err)
 	}
 
-<<<<<<< HEAD
-=======
-	if len(describeResp.ParameterGroups) != 1 ||
-		aws.StringValue(describeResp.ParameterGroups[0].ParameterGroupName) != d.Id() {
-		d.SetId("")
-		return sdkdiag.AppendErrorf(diags, "Unable to find Parameter Group: %#v", describeResp.ParameterGroups)
-	}
-
->>>>>>> 921ff746
 	arn := arn.ARN{
 		Partition: meta.(*conns.AWSClient).Partition,
 		Service:   "redshift",
@@ -207,25 +172,15 @@
 		Source:             aws.String("user"),
 	}
 
-<<<<<<< HEAD
-	output, err := conn.DescribeClusterParameters(input)
-
-	if err != nil {
-		return fmt.Errorf("reading Redshift Parameter Group (%s) parameters: %w", d.Id(), err)
+	output, err := conn.DescribeClusterParametersWithContext(ctx, input)
+
+	if err != nil {
+		return sdkdiag.AppendErrorf(diags, "reading Redshift Parameter Group (%s) parameters: %s", d.Id(), err)
 	}
 
 	d.Set("parameter", flattenParameters(output.Parameters))
 
 	return nil
-=======
-	describeParametersResp, err := conn.DescribeClusterParametersWithContext(ctx, &describeParametersOpts)
-	if err != nil {
-		return sdkdiag.AppendErrorf(diags, "reading Redshift Parameter Group (%s): %s", d.Id(), err)
-	}
-
-	d.Set("parameter", FlattenParameters(describeParametersResp.Parameters))
-	return diags
->>>>>>> 921ff746
 }
 
 func resourceParameterGroupUpdate(ctx context.Context, d *schema.ResourceData, meta interface{}) diag.Diagnostics {
@@ -250,17 +205,10 @@
 				Parameters:         parameters,
 			}
 
-<<<<<<< HEAD
-			_, err := conn.ModifyClusterParameterGroup(input)
+			_, err := conn.ModifyClusterParameterGroupWithContext(ctx, input)
 
 			if err != nil {
-				return fmt.Errorf("setting Redshift Parameter Group (%s) parameters: %w", d.Id(), err)
-=======
-			log.Printf("[DEBUG] Modify Redshift Parameter Group: %s", modifyOpts)
-			_, err := conn.ModifyClusterParameterGroupWithContext(ctx, &modifyOpts)
-			if err != nil {
-				return sdkdiag.AppendErrorf(diags, "modifying Redshift Parameter Group: %s", err)
->>>>>>> 921ff746
+				return sdkdiag.AppendErrorf(diags, "setting Redshift Parameter Group (%s) parameters: %s", d.Id(), err)
 			}
 		}
 	}
@@ -268,26 +216,20 @@
 	if d.HasChange("tags_all") {
 		o, n := d.GetChange("tags_all")
 
-<<<<<<< HEAD
-		if err := UpdateTags(conn, d.Get("arn").(string), o, n); err != nil {
-			return fmt.Errorf("updating Redshift Parameter Group (%s) tags: %s", d.Id(), err)
-=======
 		if err := UpdateTags(ctx, conn, d.Get("arn").(string), o, n); err != nil {
-			return sdkdiag.AppendErrorf(diags, "updating Redshift Parameter Group (%s) tags: %s", d.Get("arn").(string), err)
->>>>>>> 921ff746
-		}
-	}
-
-	return append(diags, resourceParameterGroupRead(ctx, d, meta)...)
+			return sdkdiag.AppendErrorf(diags, "updating Redshift Parameter Group (%s) tags: %s", d.Id(), err)
+		}
+	}
+
+	return resourceParameterGroupRead(ctx, d, meta)
 }
 
 func resourceParameterGroupDelete(ctx context.Context, d *schema.ResourceData, meta interface{}) diag.Diagnostics {
 	var diags diag.Diagnostics
 	conn := meta.(*conns.AWSClient).RedshiftConn()
 
-<<<<<<< HEAD
 	log.Printf("[DEBUG] Deleting Redshift Parameter Group: %s", d.Id())
-	_, err := conn.DeleteClusterParameterGroup(&redshift.DeleteClusterParameterGroupInput{
+	_, err := conn.DeleteClusterParameterGroupWithContext(ctx, &redshift.DeleteClusterParameterGroupInput{
 		ParameterGroupName: aws.String(d.Id()),
 	})
 
@@ -296,18 +238,18 @@
 	}
 
 	if err != nil {
-		return fmt.Errorf("deleting Redshift Parameter Group (%s): %w", d.Id(), err)
+		return sdkdiag.AppendErrorf(diags, "deleting Redshift Parameter Group (%s): %s", d.Id(), err)
 	}
 
 	return nil
 }
 
-func FindParameterGroupByName(conn *redshift.Redshift, name string) (*redshift.ClusterParameterGroup, error) {
+func FindParameterGroupByName(ctx context.Context, conn *redshift.Redshift, name string) (*redshift.ClusterParameterGroup, error) {
 	input := &redshift.DescribeClusterParameterGroupsInput{
 		ParameterGroupName: aws.String(name),
 	}
 
-	output, err := conn.DescribeClusterParameterGroups(input)
+	output, err := conn.DescribeClusterParameterGroupsWithContext(ctx, input)
 
 	if tfawserr.ErrCodeEquals(err, redshift.ErrCodeClusterParameterGroupNotFoundFault) {
 		return nil, &resource.NotFoundError{
@@ -334,15 +276,6 @@
 	}
 
 	return parameterGroup, nil
-=======
-	_, err := conn.DeleteClusterParameterGroupWithContext(ctx, &redshift.DeleteClusterParameterGroupInput{
-		ParameterGroupName: aws.String(d.Id()),
-	})
-	if err != nil && tfawserr.ErrCodeEquals(err, "RedshiftParameterGroupNotFoundFault") {
-		return diags
-	}
-	return sdkdiag.AppendErrorf(diags, "deleting Redshift Parameter Group (%s): %s", d.Id(), err)
->>>>>>> 921ff746
 }
 
 func resourceParameterHash(v interface{}) int {

--- conflicted
+++ resolved
@@ -34,13 +34,8 @@
 
 	resource.ParallelTest(t, resource.TestCase{
 		PreCheck: func() {
-<<<<<<< HEAD
 			acctest.PreCheck(ctx, t)
-			acctest.PreCheckPartitionHasService(gamelift.EndpointsID, t)
-=======
-			acctest.PreCheck(t)
 			acctest.PreCheckPartitionHasService(t, gamelift.EndpointsID)
->>>>>>> 78d002fe
 			testAccPreCheck(ctx, t)
 		},
 		ErrorCheck:               acctest.ErrorCheck(t, gamelift.EndpointsID),
@@ -91,13 +86,8 @@
 
 	resource.ParallelTest(t, resource.TestCase{
 		PreCheck: func() {
-<<<<<<< HEAD
 			acctest.PreCheck(ctx, t)
-			acctest.PreCheckPartitionHasService(gamelift.EndpointsID, t)
-=======
-			acctest.PreCheck(t)
 			acctest.PreCheckPartitionHasService(t, gamelift.EndpointsID)
->>>>>>> 78d002fe
 			testAccPreCheck(ctx, t)
 		},
 		ErrorCheck:               acctest.ErrorCheck(t, gamelift.EndpointsID),
@@ -174,13 +164,8 @@
 
 	resource.ParallelTest(t, resource.TestCase{
 		PreCheck: func() {
-<<<<<<< HEAD
 			acctest.PreCheck(ctx, t)
-			acctest.PreCheckPartitionHasService(gamelift.EndpointsID, t)
-=======
-			acctest.PreCheck(t)
 			acctest.PreCheckPartitionHasService(t, gamelift.EndpointsID)
->>>>>>> 78d002fe
 			testAccPreCheck(ctx, t)
 		},
 		ErrorCheck:               acctest.ErrorCheck(t, gamelift.EndpointsID),
@@ -222,13 +207,8 @@
 
 	resource.ParallelTest(t, resource.TestCase{
 		PreCheck: func() {
-<<<<<<< HEAD
 			acctest.PreCheck(ctx, t)
-			acctest.PreCheckPartitionHasService(gamelift.EndpointsID, t)
-=======
-			acctest.PreCheck(t)
 			acctest.PreCheckPartitionHasService(t, gamelift.EndpointsID)
->>>>>>> 78d002fe
 			testAccPreCheck(ctx, t)
 		},
 		ErrorCheck:               acctest.ErrorCheck(t, gamelift.EndpointsID),

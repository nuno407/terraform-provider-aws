// Copyright (c) HashiCorp, Inc.
// SPDX-License-Identifier: MPL-2.0

package securityhub

import (
	"context"
	"log"

	"github.com/aws/aws-sdk-go-v2/aws"
	"github.com/aws/aws-sdk-go-v2/service/securityhub"
<<<<<<< HEAD
	"github.com/hashicorp/aws-sdk-go-base/v2/awsv1shim/v2/tfawserr"
=======
	"github.com/aws/aws-sdk-go-v2/service/securityhub/types"
	"github.com/hashicorp/aws-sdk-go-base/v2/tfawserr"
>>>>>>> 57aba66d
	"github.com/hashicorp/terraform-plugin-sdk/v2/diag"
	"github.com/hashicorp/terraform-plugin-sdk/v2/helper/retry"
	"github.com/hashicorp/terraform-plugin-sdk/v2/helper/schema"
	"github.com/hashicorp/terraform-provider-aws/internal/conns"
	"github.com/hashicorp/terraform-provider-aws/internal/errs/sdkdiag"
<<<<<<< HEAD
=======
	tfslices "github.com/hashicorp/terraform-provider-aws/internal/slices"
>>>>>>> 57aba66d
	"github.com/hashicorp/terraform-provider-aws/internal/tfresource"
)

// @SDKResource("aws_securityhub_invite_accepter")
func ResourceInviteAccepter() *schema.Resource {
	return &schema.Resource{
		CreateWithoutTimeout: resourceInviteAccepterCreate,
		ReadWithoutTimeout:   resourceInviteAccepterRead,
		DeleteWithoutTimeout: resourceInviteAccepterDelete,

		Importer: &schema.ResourceImporter{
			StateContext: schema.ImportStatePassthroughContext,
		},

		Schema: map[string]*schema.Schema{
			"invitation_id": {
				Type:     schema.TypeString,
				Computed: true,
			},
			"master_id": {
				Type:     schema.TypeString,
				Required: true,
				ForceNew: true,
			},
		},
	}
}

func resourceInviteAccepterCreate(ctx context.Context, d *schema.ResourceData, meta interface{}) diag.Diagnostics {
	var diags diag.Diagnostics
	conn := meta.(*conns.AWSClient).SecurityHubClient(ctx)
<<<<<<< HEAD
	log.Print("[DEBUG] Accepting Security Hub invitation")
=======
>>>>>>> 57aba66d

	masterID := d.Get("master_id").(string)
	invitation, err := findInvitation(ctx, conn, &securityhub.ListInvitationsInput{}, func(v *types.Invitation) bool {
		return aws.ToString(v.AccountId) == masterID
	})

	if err != nil {
		return sdkdiag.AppendErrorf(diags, "reading Security Hub Invitation (%s): %s", masterID, err)
	}

<<<<<<< HEAD
	_, err = conn.AcceptInvitation(ctx, &securityhub.AcceptInvitationInput{
		InvitationId: aws.String(invitationId),
		MasterId:     aws.String(d.Get("master_id").(string)),
	})
=======
	invitationID := aws.ToString(invitation.InvitationId)
	input := &securityhub.AcceptInvitationInput{
		InvitationId: aws.String(invitationID),
		MasterId:     aws.String(masterID),
	}

	_, err = conn.AcceptInvitation(ctx, input)
>>>>>>> 57aba66d

	if err != nil {
		return sdkdiag.AppendErrorf(diags, "accepting Security Hub Invitation (%s): %s", invitationID, err)
	}

	d.SetId(meta.(*conns.AWSClient).AccountID)

	return append(diags, resourceInviteAccepterRead(ctx, d, meta)...)
}

<<<<<<< HEAD
func resourceInviteAccepterGetInvitationID(ctx context.Context, conn *securityhub.Client, masterId string) (string, error) {
	log.Printf("[DEBUG] Getting InvitationId for MasterId %s", masterId)

	resp, err := conn.ListInvitations(ctx, &securityhub.ListInvitationsInput{})
=======
func resourceInviteAccepterRead(ctx context.Context, d *schema.ResourceData, meta interface{}) diag.Diagnostics {
	var diags diag.Diagnostics
	conn := meta.(*conns.AWSClient).SecurityHubClient(ctx)

	master, err := FindMasterAccount(ctx, conn)

	if !d.IsNewResource() && tfresource.NotFound(err) {
		log.Printf("[WARN] Security Hub Master Account (%s) not found, removing from state", d.Id())
		d.SetId("")
		return nil
	}
>>>>>>> 57aba66d

	if err != nil {
		return diag.Errorf("reading Security Hub Master Account (%s): %s", d.Id(), err)
	}

<<<<<<< HEAD
	for _, invitation := range resp.Invitations {
		log.Printf("[DEBUG] Invitation: %s", aws.ToString(invitation.AccountId))
		if aws.ToString(invitation.AccountId) == masterId {
			return *invitation.InvitationId, nil
		}
	}

	return "", fmt.Errorf("cannot find InvitationId for MasterId %s", masterId)
=======
	d.Set("invitation_id", master.InvitationId)
	d.Set("master_id", master.AccountId)

	return diags
>>>>>>> 57aba66d
}

func resourceInviteAccepterDelete(ctx context.Context, d *schema.ResourceData, meta interface{}) diag.Diagnostics {
	var diags diag.Diagnostics
	conn := meta.(*conns.AWSClient).SecurityHubClient(ctx)
<<<<<<< HEAD
	log.Print("[DEBUG] Reading Security Hub master account")

	resp, err := conn.GetMasterAccount(ctx, &securityhub.GetMasterAccountInput{})
	if !d.IsNewResource() && tfresource.NotFound(err) {
		log.Printf("[WARN] Security Hub Master Account (%s) not found, removing from state", d.Id())
		d.SetId("")
		return nil
=======

	log.Printf("[DEBUG] Dissasociating from Security Hub Master Account: %s", d.Id())
	_, err := conn.DisassociateFromMasterAccount(ctx, &securityhub.DisassociateFromMasterAccountInput{})

	if tfawserr.ErrCodeEquals(err, errCodeResourceNotFoundException) || tfawserr.ErrMessageContains(err, errCodeAccessDeniedException, "The request is rejected since no such resource found") {
		return diags
>>>>>>> 57aba66d
	}

	if err != nil {
		return sdkdiag.AppendErrorf(diags, "disassociating from Security Hub Master Account (%s): %s", d.Id(), err)
	}

	return diags
}

func FindMasterAccount(ctx context.Context, conn *securityhub.Client) (*types.Invitation, error) {
	input := &securityhub.GetMasterAccountInput{}

	output, err := conn.GetMasterAccount(ctx, input)

	if tfawserr.ErrCodeEquals(err, errCodeResourceNotFoundException) || tfawserr.ErrMessageContains(err, errCodeAccessDeniedException, "The request is rejected since no such resource found") {
		return nil, &retry.NotFoundError{
			LastError:   err,
			LastRequest: input,
		}
	}

	if err != nil {
		return nil, err
	}

	if output == nil || output.Master == nil {
		return nil, tfresource.NewEmptyResultError(input)
	}

	return output.Master, nil
}

func findInvitation(ctx context.Context, conn *securityhub.Client, input *securityhub.ListInvitationsInput, filter tfslices.Predicate[*types.Invitation]) (*types.Invitation, error) {
	output, err := findInvitations(ctx, conn, input, filter)

	if err != nil {
		return nil, err
	}

	return tfresource.AssertSinglePtrResult(output)
}

<<<<<<< HEAD
func resourceInviteAccepterDelete(ctx context.Context, d *schema.ResourceData, meta interface{}) diag.Diagnostics {
	var diags diag.Diagnostics
	conn := meta.(*conns.AWSClient).SecurityHubClient(ctx)
	log.Print("[DEBUG] Disassociating from Security Hub master account")

	_, err := conn.DisassociateFromMasterAccount(ctx, &securityhub.DisassociateFromMasterAccountInput{})
=======
func findInvitations(ctx context.Context, conn *securityhub.Client, input *securityhub.ListInvitationsInput, filter tfslices.Predicate[*types.Invitation]) ([]*types.Invitation, error) {
	var output []*types.Invitation

	pages := securityhub.NewListInvitationsPaginator(conn, input)
	for pages.HasMorePages() {
		page, err := pages.NextPage(ctx)
>>>>>>> 57aba66d

		if tfawserr.ErrMessageContains(err, errCodeAccessDeniedException, "The request is rejected since no such resource found") {
			return nil, &retry.NotFoundError{
				LastError:   err,
				LastRequest: input,
			}
		}

		if err != nil {
			return nil, err
		}

		for _, v := range page.Invitations {
			v := v
			if v := &v; filter(v) {
				output = append(output, v)
			}
		}
	}

	return output, nil
}<|MERGE_RESOLUTION|>--- conflicted
+++ resolved
@@ -9,21 +9,14 @@
 
 	"github.com/aws/aws-sdk-go-v2/aws"
 	"github.com/aws/aws-sdk-go-v2/service/securityhub"
-<<<<<<< HEAD
-	"github.com/hashicorp/aws-sdk-go-base/v2/awsv1shim/v2/tfawserr"
-=======
 	"github.com/aws/aws-sdk-go-v2/service/securityhub/types"
 	"github.com/hashicorp/aws-sdk-go-base/v2/tfawserr"
->>>>>>> 57aba66d
 	"github.com/hashicorp/terraform-plugin-sdk/v2/diag"
 	"github.com/hashicorp/terraform-plugin-sdk/v2/helper/retry"
 	"github.com/hashicorp/terraform-plugin-sdk/v2/helper/schema"
 	"github.com/hashicorp/terraform-provider-aws/internal/conns"
 	"github.com/hashicorp/terraform-provider-aws/internal/errs/sdkdiag"
-<<<<<<< HEAD
-=======
 	tfslices "github.com/hashicorp/terraform-provider-aws/internal/slices"
->>>>>>> 57aba66d
 	"github.com/hashicorp/terraform-provider-aws/internal/tfresource"
 )
 
@@ -55,10 +48,6 @@
 func resourceInviteAccepterCreate(ctx context.Context, d *schema.ResourceData, meta interface{}) diag.Diagnostics {
 	var diags diag.Diagnostics
 	conn := meta.(*conns.AWSClient).SecurityHubClient(ctx)
-<<<<<<< HEAD
-	log.Print("[DEBUG] Accepting Security Hub invitation")
-=======
->>>>>>> 57aba66d
 
 	masterID := d.Get("master_id").(string)
 	invitation, err := findInvitation(ctx, conn, &securityhub.ListInvitationsInput{}, func(v *types.Invitation) bool {
@@ -69,12 +58,6 @@
 		return sdkdiag.AppendErrorf(diags, "reading Security Hub Invitation (%s): %s", masterID, err)
 	}
 
-<<<<<<< HEAD
-	_, err = conn.AcceptInvitation(ctx, &securityhub.AcceptInvitationInput{
-		InvitationId: aws.String(invitationId),
-		MasterId:     aws.String(d.Get("master_id").(string)),
-	})
-=======
 	invitationID := aws.ToString(invitation.InvitationId)
 	input := &securityhub.AcceptInvitationInput{
 		InvitationId: aws.String(invitationID),
@@ -82,7 +65,6 @@
 	}
 
 	_, err = conn.AcceptInvitation(ctx, input)
->>>>>>> 57aba66d
 
 	if err != nil {
 		return sdkdiag.AppendErrorf(diags, "accepting Security Hub Invitation (%s): %s", invitationID, err)
@@ -93,12 +75,6 @@
 	return append(diags, resourceInviteAccepterRead(ctx, d, meta)...)
 }
 
-<<<<<<< HEAD
-func resourceInviteAccepterGetInvitationID(ctx context.Context, conn *securityhub.Client, masterId string) (string, error) {
-	log.Printf("[DEBUG] Getting InvitationId for MasterId %s", masterId)
-
-	resp, err := conn.ListInvitations(ctx, &securityhub.ListInvitationsInput{})
-=======
 func resourceInviteAccepterRead(ctx context.Context, d *schema.ResourceData, meta interface{}) diag.Diagnostics {
 	var diags diag.Diagnostics
 	conn := meta.(*conns.AWSClient).SecurityHubClient(ctx)
@@ -110,48 +86,26 @@
 		d.SetId("")
 		return nil
 	}
->>>>>>> 57aba66d
 
 	if err != nil {
 		return diag.Errorf("reading Security Hub Master Account (%s): %s", d.Id(), err)
 	}
 
-<<<<<<< HEAD
-	for _, invitation := range resp.Invitations {
-		log.Printf("[DEBUG] Invitation: %s", aws.ToString(invitation.AccountId))
-		if aws.ToString(invitation.AccountId) == masterId {
-			return *invitation.InvitationId, nil
-		}
-	}
-
-	return "", fmt.Errorf("cannot find InvitationId for MasterId %s", masterId)
-=======
 	d.Set("invitation_id", master.InvitationId)
 	d.Set("master_id", master.AccountId)
 
 	return diags
->>>>>>> 57aba66d
 }
 
 func resourceInviteAccepterDelete(ctx context.Context, d *schema.ResourceData, meta interface{}) diag.Diagnostics {
 	var diags diag.Diagnostics
 	conn := meta.(*conns.AWSClient).SecurityHubClient(ctx)
-<<<<<<< HEAD
-	log.Print("[DEBUG] Reading Security Hub master account")
-
-	resp, err := conn.GetMasterAccount(ctx, &securityhub.GetMasterAccountInput{})
-	if !d.IsNewResource() && tfresource.NotFound(err) {
-		log.Printf("[WARN] Security Hub Master Account (%s) not found, removing from state", d.Id())
-		d.SetId("")
-		return nil
-=======
 
 	log.Printf("[DEBUG] Dissasociating from Security Hub Master Account: %s", d.Id())
 	_, err := conn.DisassociateFromMasterAccount(ctx, &securityhub.DisassociateFromMasterAccountInput{})
 
 	if tfawserr.ErrCodeEquals(err, errCodeResourceNotFoundException) || tfawserr.ErrMessageContains(err, errCodeAccessDeniedException, "The request is rejected since no such resource found") {
 		return diags
->>>>>>> 57aba66d
 	}
 
 	if err != nil {
@@ -194,21 +148,12 @@
 	return tfresource.AssertSinglePtrResult(output)
 }
 
-<<<<<<< HEAD
-func resourceInviteAccepterDelete(ctx context.Context, d *schema.ResourceData, meta interface{}) diag.Diagnostics {
-	var diags diag.Diagnostics
-	conn := meta.(*conns.AWSClient).SecurityHubClient(ctx)
-	log.Print("[DEBUG] Disassociating from Security Hub master account")
-
-	_, err := conn.DisassociateFromMasterAccount(ctx, &securityhub.DisassociateFromMasterAccountInput{})
-=======
 func findInvitations(ctx context.Context, conn *securityhub.Client, input *securityhub.ListInvitationsInput, filter tfslices.Predicate[*types.Invitation]) ([]*types.Invitation, error) {
 	var output []*types.Invitation
 
 	pages := securityhub.NewListInvitationsPaginator(conn, input)
 	for pages.HasMorePages() {
 		page, err := pages.NextPage(ctx)
->>>>>>> 57aba66d
 
 		if tfawserr.ErrMessageContains(err, errCodeAccessDeniedException, "The request is rejected since no such resource found") {
 			return nil, &retry.NotFoundError{

package lightsail_test

import (
	"context"
	"errors"
	"fmt"
	"strings"
	"testing"

	"github.com/aws/aws-sdk-go-v2/service/lightsail"
	sdkacctest "github.com/hashicorp/terraform-plugin-testing/helper/acctest"
	"github.com/hashicorp/terraform-plugin-testing/helper/resource"
	"github.com/hashicorp/terraform-plugin-testing/terraform"
	"github.com/hashicorp/terraform-provider-aws/internal/acctest"
	"github.com/hashicorp/terraform-provider-aws/internal/conns"
	"github.com/hashicorp/terraform-provider-aws/internal/create"
	tflightsail "github.com/hashicorp/terraform-provider-aws/internal/service/lightsail"
	"github.com/hashicorp/terraform-provider-aws/internal/tfresource"
	"github.com/hashicorp/terraform-provider-aws/names"
)

func testAccLoadBalancerAttachment_basic(t *testing.T) {
	ctx := acctest.Context(t)
	resourceName := "aws_lightsail_lb_attachment.test"
	lbName := sdkacctest.RandomWithPrefix("tf-acc-test")
	liName := sdkacctest.RandomWithPrefix("tf-acc-test")

	resource.Test(t, resource.TestCase{
		PreCheck: func() {
			acctest.PreCheck(ctx, t)
			acctest.PreCheckPartitionHasService(t, strings.ToLower(lightsail.ServiceID))
			testAccPreCheck(ctx, t)
		},
		ErrorCheck:               acctest.ErrorCheck(t, strings.ToLower(lightsail.ServiceID)),
		ProtoV5ProviderFactories: acctest.ProtoV5ProviderFactories,
		CheckDestroy:             testAccCheckLoadBalancerAttachmentDestroy(ctx),
		Steps: []resource.TestStep{
			{
				Config: testAccLoadBalancerAttachmentConfig_basic(lbName, liName),
				Check: resource.ComposeTestCheckFunc(
					testAccCheckLoadBalancerAttachmentExists(ctx, resourceName, &liName),
					resource.TestCheckResourceAttr(resourceName, "lb_name", lbName),
					resource.TestCheckResourceAttr(resourceName, "instance_name", liName),
				),
			},
		},
	})
}

func testAccLoadBalancerAttachment_disappears(t *testing.T) {
	ctx := acctest.Context(t)
	resourceName := "aws_lightsail_lb_attachment.test"
	lbName := sdkacctest.RandomWithPrefix("tf-acc-test")
	liName := sdkacctest.RandomWithPrefix("tf-acc-test")

	resource.Test(t, resource.TestCase{
		PreCheck: func() {
			acctest.PreCheck(ctx, t)
			acctest.PreCheckPartitionHasService(t, strings.ToLower(lightsail.ServiceID))
			testAccPreCheck(ctx, t)
		},
		ErrorCheck:               acctest.ErrorCheck(t, strings.ToLower(lightsail.ServiceID)),
		ProtoV5ProviderFactories: acctest.ProtoV5ProviderFactories,
		CheckDestroy:             testAccCheckLoadBalancerAttachmentDestroy(ctx),
		Steps: []resource.TestStep{
			{
				Config: testAccLoadBalancerAttachmentConfig_basic(lbName, liName),
				Check: resource.ComposeTestCheckFunc(
					testAccCheckLoadBalancerAttachmentExists(ctx, resourceName, &liName),
					acctest.CheckResourceDisappears(ctx, acctest.Provider, tflightsail.ResourceLoadBalancerAttachment(), resourceName),
				),
				ExpectNonEmptyPlan: true,
			},
		},
	})
}

func testAccCheckLoadBalancerAttachmentExists(ctx context.Context, n string, liName *string) resource.TestCheckFunc {
	return func(s *terraform.State) error {
		rs, ok := s.RootModule().Resources[n]
		if !ok {
			return fmt.Errorf("Not found: %s", n)
		}

		if rs.Primary.ID == "" {
			return errors.New("No LightsailLoadBalancerAttachment ID is set")
		}

<<<<<<< HEAD
		conn := acctest.Provider.Meta().(*conns.AWSClient).LightsailClient()
=======
		conn := acctest.Provider.Meta().(*conns.AWSClient).LightsailConn(ctx)
>>>>>>> 258dd327

		out, err := tflightsail.FindLoadBalancerAttachmentById(ctx, conn, rs.Primary.ID)

		if err != nil {
			return err
		}

		if out == nil {
			return fmt.Errorf("Load Balancer %q does not exist", rs.Primary.ID)
		}

		liName = out

		return nil
	}
}

func testAccCheckLoadBalancerAttachmentDestroy(ctx context.Context) resource.TestCheckFunc {
	return func(s *terraform.State) error {
		for _, rs := range s.RootModule().Resources {
			if rs.Type != "aws_lightsail_lb_attachment" {
				continue
			}

<<<<<<< HEAD
			conn := acctest.Provider.Meta().(*conns.AWSClient).LightsailClient()
=======
			conn := acctest.Provider.Meta().(*conns.AWSClient).LightsailConn(ctx)
>>>>>>> 258dd327

			_, err := tflightsail.FindLoadBalancerAttachmentById(ctx, conn, rs.Primary.ID)

			if tfresource.NotFound(err) {
				continue
			}

			if err != nil {
				return err
			}

			return create.Error(names.Lightsail, create.ErrActionCheckingDestroyed, tflightsail.ResLoadBalancerAttachment, rs.Primary.ID, errors.New("still exists"))
		}

		return nil
	}
}

func testAccLoadBalancerAttachmentConfig_basic(lbName string, liName string) string {
	return fmt.Sprintf(`
data "aws_availability_zones" "available" {
  state = "available"

  filter {
    name   = "opt-in-status"
    values = ["opt-in-not-required"]
  }
}
resource "aws_lightsail_lb" "test" {
  name              = %[1]q
  health_check_path = "/"
  instance_port     = "80"
}
resource "aws_lightsail_instance" "test" {
  name              = %[2]q
  availability_zone = data.aws_availability_zones.available.names[0]
  blueprint_id      = "amazon_linux_2"
  bundle_id         = "nano_1_0"
}
resource "aws_lightsail_lb_attachment" "test" {
  lb_name       = aws_lightsail_lb.test.name
  instance_name = aws_lightsail_instance.test.name
}
`, lbName, liName)
}<|MERGE_RESOLUTION|>--- conflicted
+++ resolved
@@ -86,11 +86,7 @@
 			return errors.New("No LightsailLoadBalancerAttachment ID is set")
 		}
 
-<<<<<<< HEAD
-		conn := acctest.Provider.Meta().(*conns.AWSClient).LightsailClient()
-=======
-		conn := acctest.Provider.Meta().(*conns.AWSClient).LightsailConn(ctx)
->>>>>>> 258dd327
+		conn := acctest.Provider.Meta().(*conns.AWSClient).LightsailClient(ctx)
 
 		out, err := tflightsail.FindLoadBalancerAttachmentById(ctx, conn, rs.Primary.ID)
 
@@ -115,11 +111,7 @@
 				continue
 			}
 
-<<<<<<< HEAD
-			conn := acctest.Provider.Meta().(*conns.AWSClient).LightsailClient()
-=======
-			conn := acctest.Provider.Meta().(*conns.AWSClient).LightsailConn(ctx)
->>>>>>> 258dd327
+			conn := acctest.Provider.Meta().(*conns.AWSClient).LightsailClient(ctx)
 
 			_, err := tflightsail.FindLoadBalancerAttachmentById(ctx, conn, rs.Primary.ID)
 

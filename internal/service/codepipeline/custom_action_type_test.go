--- conflicted
+++ resolved
@@ -24,13 +24,8 @@
 
 	resource.ParallelTest(t, resource.TestCase{
 		PreCheck: func() {
-<<<<<<< HEAD
 			acctest.PreCheck(ctx, t)
-			acctest.PreCheckPartitionHasService(codestarconnections.EndpointsID, t)
-=======
-			acctest.PreCheck(t)
 			acctest.PreCheckPartitionHasService(t, codestarconnections.EndpointsID)
->>>>>>> 78d002fe
 		},
 		ErrorCheck:               acctest.ErrorCheck(t, codepipeline.EndpointsID),
 		ProtoV5ProviderFactories: acctest.ProtoV5ProviderFactories,
@@ -73,13 +68,8 @@
 
 	resource.ParallelTest(t, resource.TestCase{
 		PreCheck: func() {
-<<<<<<< HEAD
 			acctest.PreCheck(ctx, t)
-			acctest.PreCheckPartitionHasService(codestarconnections.EndpointsID, t)
-=======
-			acctest.PreCheck(t)
 			acctest.PreCheckPartitionHasService(t, codestarconnections.EndpointsID)
->>>>>>> 78d002fe
 		},
 		ErrorCheck:               acctest.ErrorCheck(t, codepipeline.EndpointsID),
 		ProtoV5ProviderFactories: acctest.ProtoV5ProviderFactories,
@@ -105,13 +95,8 @@
 
 	resource.ParallelTest(t, resource.TestCase{
 		PreCheck: func() {
-<<<<<<< HEAD
 			acctest.PreCheck(ctx, t)
-			acctest.PreCheckPartitionHasService(codestarconnections.EndpointsID, t)
-=======
-			acctest.PreCheck(t)
 			acctest.PreCheckPartitionHasService(t, codestarconnections.EndpointsID)
->>>>>>> 78d002fe
 		},
 		ErrorCheck:               acctest.ErrorCheck(t, codepipeline.EndpointsID),
 		ProtoV5ProviderFactories: acctest.ProtoV5ProviderFactories,
@@ -159,13 +144,8 @@
 
 	resource.ParallelTest(t, resource.TestCase{
 		PreCheck: func() {
-<<<<<<< HEAD
 			acctest.PreCheck(ctx, t)
-			acctest.PreCheckPartitionHasService(codestarconnections.EndpointsID, t)
-=======
-			acctest.PreCheck(t)
 			acctest.PreCheckPartitionHasService(t, codestarconnections.EndpointsID)
->>>>>>> 78d002fe
 		},
 		ErrorCheck:               acctest.ErrorCheck(t, codepipeline.EndpointsID),
 		ProtoV5ProviderFactories: acctest.ProtoV5ProviderFactories,

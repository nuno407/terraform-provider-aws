
ACM (Certificate Manager)
ACM PCA (Certificate Manager Private Certificate Authority)
AMP (Managed Prometheus)
API Gateway
API Gateway Management API
API Gateway V2
Account Management
Alexa for Business
Amplify
Amplify Backend
Amplify UI Builder
App Mesh
App Runner
AppConfig
<<<<<<< HEAD
=======
AppConfig Data
>>>>>>> cffbd383
AppFlow
AppIntegrations
AppStream 2.0
AppSync
Application Auto Scaling
Application Cost Profiler
Application Discovery
Application Migration (Mgn)
Athena
Audit Manager
Auto Scaling
Auto Scaling Plans
Backup
Backup Gateway
Batch
Billing Conductor
Braket
CE (Cost Explorer)
Chime
Chime SDK Identity
Chime SDK Meetings
Chime SDK Messaging
Cloud Control API
Cloud Directory
Cloud Map
Cloud9
CloudFormation
CloudFront
CloudHSM
CloudSearch
CloudSearch Domain
CloudTrail
CloudWatch
CloudWatch Application Insights
CloudWatch Evidently
CloudWatch Logs
CloudWatch RUM
CloudWatch Synthetics
CodeArtifact
CodeBuild
CodeCommit
CodeDeploy
CodeGuru Profiler
CodeGuru Reviewer
CodePipeline
CodeStar
CodeStar Connections
CodeStar Notifications
Cognito IDP (Identity Provider)
Cognito Identity
Cognito Sync
Comprehend
Comprehend Medical
Compute Optimizer
Config
Connect
Connect Contact Lens
Connect Customer Profiles
Connect Participant
Connect Voice ID
Connect Wisdom
Cost and Usage Report
DLM (Data Lifecycle Manager)
DMS (Database Migration)
DRS (Elastic Disaster Recovery)
DS (Directory Service)
Data Exchange
Data Pipeline
DataSync
Detective
DevOps Guru
Device Farm
Direct Connect
DocDB (DocumentDB)
DynamoDB
DynamoDB Accelerator (DAX)
DynamoDB Streams
EBS (EC2)
EBS (Elastic Block Store)
EC2 (Elastic Compute Cloud)
EC2 Image Builder
EC2 Instance Connect
ECR (Elastic Container Registry)
ECR Public
ECS (Elastic Container)
EFS (Elastic File System)
EKS (Elastic Kubernetes)
ELB (Elastic Load Balancing)
ELB Classic
EMR
EMR Containers
ElastiCache
Elastic Beanstalk
Elastic Inference
Elastic Transcoder
Elasticsearch
Elemental MediaConnect
Elemental MediaConvert
Elemental MediaLive
Elemental MediaPackage
Elemental MediaPackage VOD
Elemental MediaStore
Elemental MediaStore Data
Elemental MediaTailor
EventBridge
EventBridge Schemas
FMS (Firewall Manager)
FSx
Fault Injection Simulator
FinSpace
FinSpace Data
Forecast
Forecast Query
Fraud Detector
GameLift
Global Accelerator
Glue
Glue DataBrew
Ground Station
GuardDuty
Health
HealthLake
Honeycode
IAM (Identity & Access Management)
IAM Access Analyzer
IVS (Interactive Video)
Inspector
Inspector V2
IoT 1-Click Devices
IoT 1-Click Projects
IoT Analytics
IoT Core
IoT Data Plane
IoT Device Management
IoT Events
IoT Events Data
IoT Fleet Hub
IoT Greengrass
IoT Greengrass V2
IoT Jobs Data Plane
IoT Secure Tunneling
IoT SiteWise
IoT Things Graph
IoT TwinMaker
IoT Wireless
KMS (Key Management)
Kendra
Keyspaces (for Apache Cassandra)
Kinesis
Kinesis Analytics
Kinesis Analytics V2
Kinesis Firehose
Kinesis Video
Kinesis Video Archived Media
Kinesis Video Media
Kinesis Video Signaling
Lake Formation
Lambda
Lex Model Building
Lex Models V2
Lex Runtime
Lex Runtime V2
License Manager
Lightsail
Location
Lookout for Equipment
Lookout for Metrics
Lookout for Vision
MQ
MTurk (Mechanical Turk)
MWAA (Managed Workflows for Apache Airflow)
Machine Learning
Macie
Macie Classic
Managed Blockchain
Managed Grafana
Managed Streaming for Kafka
Managed Streaming for Kafka Connect
Marketplace Catalog
Marketplace Commerce Analytics
Marketplace Entitlement
Marketplace Metering
MemoryDB for Redis
Meta Data Sources
MgH (Migration Hub)
Migration Hub Config
Migration Hub Refactor Spaces
Migration Hub Strategy
Mobile
Neptune
Network Firewall
Network Manager
Nimble Studio
OpenSearch
OpsWorks
OpsWorks CM
Organizations
Outposts
Outposts (EC2)
Panorama
Personalize
Personalize Events
Personalize Runtime
Pinpoint
Pinpoint Email
Pinpoint SMS and Voice
Polly
Pricing Calculator
Proton
QLDB (Quantum Ledger Database)
QLDB Session
QuickSight
RAM (Resource Access Manager)
RDS (Relational Database)
RDS Data
RDS Performance Insights (PI)
Recycle Bin (RBin)
Redshift
Redshift Data
Rekognition
Resilience Hub
Resource Groups
Resource Groups Tagging
RoboMaker
Route 53
Route 53 Domains
Route 53 Recovery Cluster
Route 53 Recovery Control Config
Route 53 Recovery Readiness
Route 53 Resolver
S3 (Simple Storage)
S3 Control
S3 Glacier
S3 on Outposts
SDB (SimpleDB)
SES (Simple Email)
SESv2 (Simple Email V2)
SFN (Step Functions)
SMS (Server Migration)
SNS (Simple Notification)
SQS (Simple Queue)
SSM (Systems Manager)
SSM Incident Manager Contacts
SSM Incident Manager Incidents
SSO (Single Sign-On)
SSO Admin
SSO Identity Store
SSO OIDC
STS (Security Token)
SWF (Simple Workflow)
SageMaker
SageMaker A2I (Augmented AI)
SageMaker Edge Manager
SageMaker Feature Store Runtime
SageMaker Runtime
Savings Plans
Secrets Manager
Security Hub
Serverless Application Repository
Service Catalog
Service Catalog AppRegistry
Service Quotas
Shield
Signer
Snow Device Management
Snow Family
Storage Gateway
Support
Textract
Timestream Query
Timestream Write
Transcribe
Transcribe Streaming
Transfer Family
Transit Gateway
Translate
VPC (Virtual Private Cloud)
VPC IPAM (IP Address Manager)
VPN (Client)
VPN (Site-to-Site)
WAF
WAF Classic
WAF Classic Regional
Wavelength
Web Services Budgets
Well-Architected Tool
WorkDocs
WorkLink
WorkMail
WorkMail Message Flow
WorkSpaces
WorkSpaces Web
X-Ray<|MERGE_RESOLUTION|>--- conflicted
+++ resolved
@@ -13,10 +13,7 @@
 App Mesh
 App Runner
 AppConfig
-<<<<<<< HEAD
-=======
 AppConfig Data
->>>>>>> cffbd383
 AppFlow
 AppIntegrations
 AppStream 2.0

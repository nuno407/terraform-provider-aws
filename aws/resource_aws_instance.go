package aws

import (
	"bytes"
	"crypto/sha1"
	"encoding/base64"
	"encoding/hex"
	"errors"
	"fmt"
	"log"
	"strings"
	"time"

	"github.com/aws/aws-sdk-go/aws"
	"github.com/aws/aws-sdk-go/aws/arn"
	"github.com/aws/aws-sdk-go/aws/awserr"
	"github.com/aws/aws-sdk-go/service/ec2"
	"github.com/hashicorp/terraform/helper/hashcode"
	"github.com/hashicorp/terraform/helper/resource"
	"github.com/hashicorp/terraform/helper/schema"
	"github.com/hashicorp/terraform/helper/validation"
)

func resourceAwsInstance() *schema.Resource {
	return &schema.Resource{
		Create: resourceAwsInstanceCreate,
		Read:   resourceAwsInstanceRead,
		Update: resourceAwsInstanceUpdate,
		Delete: resourceAwsInstanceDelete,
		Importer: &schema.ResourceImporter{
			State: schema.ImportStatePassthrough,
		},

		SchemaVersion: 1,
		MigrateState:  resourceAwsInstanceMigrateState,

		Timeouts: &schema.ResourceTimeout{
			Create: schema.DefaultTimeout(10 * time.Minute),
			Update: schema.DefaultTimeout(10 * time.Minute),
			Delete: schema.DefaultTimeout(20 * time.Minute),
		},

		Schema: map[string]*schema.Schema{
			"ami": {
				Type:     schema.TypeString,
				Required: true,
				ForceNew: true,
			},

			"arn": {
				Type:     schema.TypeString,
				Computed: true,
			},

			"associate_public_ip_address": {
				Type:     schema.TypeBool,
				ForceNew: true,
				Computed: true,
				Optional: true,
			},

			"availability_zone": {
				Type:     schema.TypeString,
				Optional: true,
				Computed: true,
				ForceNew: true,
			},

			"placement_group": {
				Type:     schema.TypeString,
				Optional: true,
				Computed: true,
				ForceNew: true,
			},

			"instance_type": {
				Type:     schema.TypeString,
				Required: true,
			},

			"key_name": {
				Type:     schema.TypeString,
				Optional: true,
				ForceNew: true,
				Computed: true,
			},

			"get_password_data": {
				Type:     schema.TypeBool,
				Optional: true,
				Default:  false,
			},

			"password_data": {
				Type:     schema.TypeString,
				Computed: true,
			},

			"subnet_id": {
				Type:     schema.TypeString,
				Optional: true,
				Computed: true,
				ForceNew: true,
			},

			"private_ip": {
				Type:     schema.TypeString,
				Optional: true,
				ForceNew: true,
				Computed: true,
			},

			"source_dest_check": {
				Type:     schema.TypeBool,
				Optional: true,
				Default:  true,
				DiffSuppressFunc: func(k, old, new string, d *schema.ResourceData) bool {
					// Suppress diff if network_interface is set
					_, ok := d.GetOk("network_interface")
					return ok
				},
			},

			"user_data": {
				Type:          schema.TypeString,
				Optional:      true,
				ForceNew:      true,
				ConflictsWith: []string{"user_data_base64"},
				DiffSuppressFunc: func(k, old, new string, d *schema.ResourceData) bool {
					// Sometimes the EC2 API responds with the equivalent, empty SHA1 sum
					// echo -n "" | shasum
					if (old == "da39a3ee5e6b4b0d3255bfef95601890afd80709" && new == "") ||
						(old == "" && new == "da39a3ee5e6b4b0d3255bfef95601890afd80709") {
						return true
					}
					return false
				},
				StateFunc: func(v interface{}) string {
					switch v := v.(type) {
					case string:
						return userDataHashSum(v)
					default:
						return ""
					}
				},
				ValidateFunc: validation.StringLenBetween(0, 16384),
			},

			"user_data_base64": {
				Type:          schema.TypeString,
				Optional:      true,
				ForceNew:      true,
				ConflictsWith: []string{"user_data"},
				ValidateFunc: func(v interface{}, name string) (warns []string, errs []error) {
					s := v.(string)
					if !isBase64Encoded([]byte(s)) {
						errs = append(errs, fmt.Errorf(
							"%s: must be base64-encoded", name,
						))
					}
					return
				},
			},

			"security_groups": {
				Type:     schema.TypeSet,
				Optional: true,
				Computed: true,
				ForceNew: true,
				Elem:     &schema.Schema{Type: schema.TypeString},
				Set:      schema.HashString,
			},

			"vpc_security_group_ids": {
				Type:     schema.TypeSet,
				Optional: true,
				Computed: true,
				Elem:     &schema.Schema{Type: schema.TypeString},
				Set:      schema.HashString,
			},

			"public_dns": {
				Type:     schema.TypeString,
				Computed: true,
			},

			"network_interface_id": {
				Type:     schema.TypeString,
				Computed: true,
				Removed:  "Use `primary_network_interface_id` attribute instead",
			},

			"primary_network_interface_id": {
				Type:     schema.TypeString,
				Computed: true,
			},

			"network_interface": {
				ConflictsWith: []string{"associate_public_ip_address", "subnet_id", "private_ip", "vpc_security_group_ids", "security_groups", "ipv6_addresses", "ipv6_address_count", "source_dest_check"},
				Type:          schema.TypeSet,
				Optional:      true,
				Computed:      true,
				Elem: &schema.Resource{
					Schema: map[string]*schema.Schema{
						"delete_on_termination": {
							Type:     schema.TypeBool,
							Default:  false,
							Optional: true,
							ForceNew: true,
						},
						"network_interface_id": {
							Type:     schema.TypeString,
							Required: true,
							ForceNew: true,
						},
						"device_index": {
							Type:     schema.TypeInt,
							Required: true,
							ForceNew: true,
						},
					},
				},
			},

			"public_ip": {
				Type:     schema.TypeString,
				Computed: true,
			},

			"instance_state": {
				Type:     schema.TypeString,
				Computed: true,
			},

			"private_dns": {
				Type:     schema.TypeString,
				Computed: true,
			},

			"ebs_optimized": {
				Type:     schema.TypeBool,
				Optional: true,
				ForceNew: true,
			},

			"disable_api_termination": {
				Type:     schema.TypeBool,
				Optional: true,
			},

			"instance_initiated_shutdown_behavior": {
				Type:     schema.TypeString,
				Optional: true,
			},

			"monitoring": {
				Type:     schema.TypeBool,
				Optional: true,
			},

			"iam_instance_profile": {
				Type:     schema.TypeString,
				Optional: true,
			},

			"ipv6_address_count": {
				Type:     schema.TypeInt,
				Optional: true,
				ForceNew: true,
				Computed: true,
			},

			"ipv6_addresses": {
				Type:     schema.TypeList,
				Optional: true,
				Computed: true,
				ForceNew: true,
				Elem: &schema.Schema{
					Type: schema.TypeString,
				},
			},

			"tenancy": {
				Type:     schema.TypeString,
				Optional: true,
				Computed: true,
				ForceNew: true,
			},
			"host_id": {
				Type:     schema.TypeString,
				Optional: true,
				Computed: true,
				ForceNew: true,
			},
			"cpu_core_count": {
				Type:     schema.TypeInt,
				Optional: true,
				Computed: true,
				ForceNew: true,
			},

			"cpu_threads_per_core": {
				Type:     schema.TypeInt,
				Optional: true,
				Computed: true,
				ForceNew: true,
			},

			"tags": tagsSchema(),

			"volume_tags": tagsSchemaComputed(),

			"ebs_block_device": {
				Type:     schema.TypeSet,
				Optional: true,
				Computed: true,
				Elem: &schema.Resource{
					Schema: map[string]*schema.Schema{
						"delete_on_termination": {
							Type:     schema.TypeBool,
							Optional: true,
							Default:  true,
							ForceNew: true,
						},

						"device_name": {
							Type:     schema.TypeString,
							Required: true,
							ForceNew: true,
						},

						"encrypted": {
							Type:     schema.TypeBool,
							Optional: true,
							Computed: true,
							ForceNew: true,
						},

						"kms_key_id": {
							Type:     schema.TypeString,
							Optional: true,
							ForceNew: true,
						},

						"iops": {
							Type:             schema.TypeInt,
							Optional:         true,
							Computed:         true,
							ForceNew:         true,
							DiffSuppressFunc: iopsDiffSuppressFunc,
						},

						"snapshot_id": {
							Type:     schema.TypeString,
							Optional: true,
							Computed: true,
							ForceNew: true,
						},

						"volume_size": {
							Type:     schema.TypeInt,
							Optional: true,
							Computed: true,
							ForceNew: true,
						},

						"volume_type": {
							Type:     schema.TypeString,
							Optional: true,
							Computed: true,
							ForceNew: true,
						},

						"volume_id": {
							Type:     schema.TypeString,
							Computed: true,
						},
					},
				},
				Set: func(v interface{}) int {
					var buf bytes.Buffer
					m := v.(map[string]interface{})
					buf.WriteString(fmt.Sprintf("%s-", m["device_name"].(string)))
					buf.WriteString(fmt.Sprintf("%s-", m["snapshot_id"].(string)))
					return hashcode.String(buf.String())
				},
			},

			"ephemeral_block_device": {
				Type:     schema.TypeSet,
				Optional: true,
				Computed: true,
				ForceNew: true,
				Elem: &schema.Resource{
					Schema: map[string]*schema.Schema{
						"device_name": {
							Type:     schema.TypeString,
							Required: true,
						},

						"virtual_name": {
							Type:     schema.TypeString,
							Optional: true,
						},

						"no_device": {
							Type:     schema.TypeBool,
							Optional: true,
						},
					},
				},
				Set: func(v interface{}) int {
					var buf bytes.Buffer
					m := v.(map[string]interface{})
					buf.WriteString(fmt.Sprintf("%s-", m["device_name"].(string)))
					buf.WriteString(fmt.Sprintf("%s-", m["virtual_name"].(string)))
					if v, ok := m["no_device"].(bool); ok && v {
						buf.WriteString(fmt.Sprintf("%t-", v))
					}
					return hashcode.String(buf.String())
				},
			},

			"root_block_device": {
				Type:     schema.TypeList,
				Optional: true,
				Computed: true,
				MaxItems: 1,
				Elem: &schema.Resource{
					// "You can only modify the volume size, volume type, and Delete on
					// Termination flag on the block device mapping entry for the root
					// device volume." - bit.ly/ec2bdmap
					Schema: map[string]*schema.Schema{
						"delete_on_termination": {
							Type:     schema.TypeBool,
							Optional: true,
							Default:  true,
							ForceNew: true,
						},

						"encrypted": {
							Type:     schema.TypeBool,
							Optional: true,
							Computed: true,
							ForceNew: true,
						},

						"kms_key_id": {
							Type:     schema.TypeString,
							Optional: true,
							ForceNew: true,
						},

						"iops": {
							Type:             schema.TypeInt,
							Optional:         true,
							Computed:         true,
							ForceNew:         true,
							DiffSuppressFunc: iopsDiffSuppressFunc,
						},

						"volume_size": {
							Type:     schema.TypeInt,
							Optional: true,
							Computed: true,
							ForceNew: true,
						},

						"volume_type": {
							Type:     schema.TypeString,
							Optional: true,
							Computed: true,
							ForceNew: true,
						},

						"volume_id": {
							Type:     schema.TypeString,
							Computed: true,
						},
					},
				},
			},

			"credit_specification": {
				Type:     schema.TypeList,
				Optional: true,
				MaxItems: 1,
				DiffSuppressFunc: func(k, old, new string, d *schema.ResourceData) bool {
					if old == "1" && new == "0" {
						return true
					}
					return false
				},
				Elem: &schema.Resource{
					Schema: map[string]*schema.Schema{
						"cpu_credits": {
							Type:     schema.TypeString,
							Optional: true,
							DiffSuppressFunc: func(k, old, new string, d *schema.ResourceData) bool {
								// Only work with existing instances
								if d.Id() == "" {
									return false
								}
								// Only work with missing configurations
								if new != "" {
									return false
								}
								// Only work when already set in Terraform state
								if old == "" {
									return false
								}
								return true
							},
						},
					},
				},
			},
		},
	}
}

func iopsDiffSuppressFunc(k, old, new string, d *schema.ResourceData) bool {
	// Suppress diff if volume_type is not io1
	i := strings.LastIndexByte(k, '.')
	vt := k[:i+1] + "volume_type"
	v := d.Get(vt).(string)
	return strings.ToLower(v) != ec2.VolumeTypeIo1
}

func resourceAwsInstanceCreate(d *schema.ResourceData, meta interface{}) error {
	conn := meta.(*AWSClient).ec2conn

	instanceOpts, err := buildAwsInstanceOpts(d, meta)
	if err != nil {
		return err
	}

	// Build the creation struct
	runOpts := &ec2.RunInstancesInput{
		BlockDeviceMappings:               instanceOpts.BlockDeviceMappings,
		DisableApiTermination:             instanceOpts.DisableAPITermination,
		EbsOptimized:                      instanceOpts.EBSOptimized,
		Monitoring:                        instanceOpts.Monitoring,
		IamInstanceProfile:                instanceOpts.IAMInstanceProfile,
		ImageId:                           instanceOpts.ImageID,
		InstanceInitiatedShutdownBehavior: instanceOpts.InstanceInitiatedShutdownBehavior,
		InstanceType:                      instanceOpts.InstanceType,
		Ipv6AddressCount:                  instanceOpts.Ipv6AddressCount,
		Ipv6Addresses:                     instanceOpts.Ipv6Addresses,
		KeyName:                           instanceOpts.KeyName,
		MaxCount:                          aws.Int64(int64(1)),
		MinCount:                          aws.Int64(int64(1)),
		NetworkInterfaces:                 instanceOpts.NetworkInterfaces,
		Placement:                         instanceOpts.Placement,
		PrivateIpAddress:                  instanceOpts.PrivateIPAddress,
		SecurityGroupIds:                  instanceOpts.SecurityGroupIDs,
		SecurityGroups:                    instanceOpts.SecurityGroups,
		SubnetId:                          instanceOpts.SubnetID,
		UserData:                          instanceOpts.UserData64,
		CreditSpecification:               instanceOpts.CreditSpecification,
		CpuOptions:                        instanceOpts.CpuOptions,
	}

	_, ipv6CountOk := d.GetOk("ipv6_address_count")
	_, ipv6AddressOk := d.GetOk("ipv6_addresses")

	if ipv6AddressOk && ipv6CountOk {
		return fmt.Errorf("Only 1 of `ipv6_address_count` or `ipv6_addresses` can be specified")
	}

	tagsSpec := make([]*ec2.TagSpecification, 0)

	if v, ok := d.GetOk("tags"); ok {
		tags := tagsFromMap(v.(map[string]interface{}))

		spec := &ec2.TagSpecification{
			ResourceType: aws.String("instance"),
			Tags:         tags,
		}

		tagsSpec = append(tagsSpec, spec)
	}

	if v, ok := d.GetOk("volume_tags"); ok {
		tags := tagsFromMap(v.(map[string]interface{}))

		spec := &ec2.TagSpecification{
			ResourceType: aws.String("volume"),
			Tags:         tags,
		}

		tagsSpec = append(tagsSpec, spec)
	}

	if len(tagsSpec) > 0 {
		runOpts.TagSpecifications = tagsSpec
	}

	// Create the instance
	log.Printf("[DEBUG] Run configuration: %s", runOpts)

	var runResp *ec2.Reservation
	err = resource.Retry(30*time.Second, func() *resource.RetryError {
		var err error
		runResp, err = conn.RunInstances(runOpts)
		// IAM instance profiles can take ~10 seconds to propagate in AWS:
		// http://docs.aws.amazon.com/AWSEC2/latest/UserGuide/iam-roles-for-amazon-ec2.html#launch-instance-with-role-console
		if isAWSErr(err, "InvalidParameterValue", "Invalid IAM Instance Profile") {
			log.Print("[DEBUG] Invalid IAM Instance Profile referenced, retrying...")
			return resource.RetryableError(err)
		}
		// IAM roles can also take time to propagate in AWS:
		if isAWSErr(err, "InvalidParameterValue", " has no associated IAM Roles") {
			log.Print("[DEBUG] IAM Instance Profile appears to have no IAM roles, retrying...")
			return resource.RetryableError(err)
		}
		return resource.NonRetryableError(err)
	})
	// Warn if the AWS Error involves group ids, to help identify situation
	// where a user uses group ids in security_groups for the Default VPC.
	//   See https://github.com/hashicorp/terraform/issues/3798
	if isAWSErr(err, "InvalidParameterValue", "groupId is invalid") {
		return fmt.Errorf("Error launching instance, possible mismatch of Security Group IDs and Names. See AWS Instance docs here: %s.\n\n\tAWS Error: %s", "https://terraform.io/docs/providers/aws/r/instance.html", err.(awserr.Error).Message())
	}
	if err != nil {
		return fmt.Errorf("Error launching source instance: %s", err)
	}
	if runResp == nil || len(runResp.Instances) == 0 {
		return errors.New("Error launching source instance: no instances returned in response")
	}

	instance := runResp.Instances[0]
	log.Printf("[INFO] Instance ID: %s", *instance.InstanceId)

	// Store the resulting ID so we can look this up later
	d.SetId(*instance.InstanceId)

	// Wait for the instance to become running so we can get some attributes
	// that aren't available until later.
	log.Printf(
		"[DEBUG] Waiting for instance (%s) to become running",
		*instance.InstanceId)

	stateConf := &resource.StateChangeConf{
		Pending:    []string{"pending"},
		Target:     []string{"running"},
		Refresh:    InstanceStateRefreshFunc(conn, *instance.InstanceId, []string{"terminated", "shutting-down"}),
		Timeout:    d.Timeout(schema.TimeoutCreate),
		Delay:      10 * time.Second,
		MinTimeout: 3 * time.Second,
	}

	instanceRaw, err := stateConf.WaitForState()
	if err != nil {
		return fmt.Errorf(
			"Error waiting for instance (%s) to become ready: %s",
			*instance.InstanceId, err)
	}

	instance = instanceRaw.(*ec2.Instance)

	// Initialize the connection info
	if instance.PublicIpAddress != nil {
		d.SetConnInfo(map[string]string{
			"type": "ssh",
			"host": *instance.PublicIpAddress,
		})
	} else if instance.PrivateIpAddress != nil {
		d.SetConnInfo(map[string]string{
			"type": "ssh",
			"host": *instance.PrivateIpAddress,
		})
	}

	// Update if we need to
	return resourceAwsInstanceUpdate(d, meta)
}

func resourceAwsInstanceRead(d *schema.ResourceData, meta interface{}) error {
	conn := meta.(*AWSClient).ec2conn

	resp, err := conn.DescribeInstances(&ec2.DescribeInstancesInput{
		InstanceIds: []*string{aws.String(d.Id())},
	})
	if err != nil {
		// If the instance was not found, return nil so that we can show
		// that the instance is gone.
		if ec2err, ok := err.(awserr.Error); ok && ec2err.Code() == "InvalidInstanceID.NotFound" {
			d.SetId("")
			return nil
		}

		// Some other error, report it
		return err
	}

	// If nothing was found, then return no state
	if len(resp.Reservations) == 0 {
		d.SetId("")
		return nil
	}

	instance := resp.Reservations[0].Instances[0]

	if instance.State != nil {
		// If the instance is terminated, then it is gone
		if *instance.State.Name == "terminated" {
			d.SetId("")
			return nil
		}

		d.Set("instance_state", instance.State.Name)
	}

	if instance.Placement != nil {
		d.Set("availability_zone", instance.Placement.AvailabilityZone)
	}
	if instance.Placement.GroupName != nil {
		d.Set("placement_group", instance.Placement.GroupName)
	}
	if instance.Placement.Tenancy != nil {
		d.Set("tenancy", instance.Placement.Tenancy)
	}
	if instance.Placement.HostId != nil {
		d.Set("host_id", instance.Placement.HostId)
	}

	if instance.CpuOptions != nil {
		d.Set("cpu_core_count", instance.CpuOptions.CoreCount)
		d.Set("cpu_threads_per_core", instance.CpuOptions.ThreadsPerCore)
	}

	d.Set("ami", instance.ImageId)
	d.Set("instance_type", instance.InstanceType)
	d.Set("key_name", instance.KeyName)
	d.Set("public_dns", instance.PublicDnsName)
	d.Set("public_ip", instance.PublicIpAddress)
	d.Set("private_dns", instance.PrivateDnsName)
	d.Set("private_ip", instance.PrivateIpAddress)
	d.Set("iam_instance_profile", iamInstanceProfileArnToName(instance.IamInstanceProfile))

	// Set configured Network Interface Device Index Slice
	// We only want to read, and populate state for the configured network_interface attachments. Otherwise, other
	// resources have the potential to attach network interfaces to the instance, and cause a perpetual create/destroy
	// diff. We should only read on changes configured for this specific resource because of this.
	var configuredDeviceIndexes []int
	if v, ok := d.GetOk("network_interface"); ok {
		vL := v.(*schema.Set).List()
		for _, vi := range vL {
			mVi := vi.(map[string]interface{})
			configuredDeviceIndexes = append(configuredDeviceIndexes, mVi["device_index"].(int))
		}
	}

	var ipv6Addresses []string
	if len(instance.NetworkInterfaces) > 0 {
		var primaryNetworkInterface ec2.InstanceNetworkInterface
		var networkInterfaces []map[string]interface{}
		for _, iNi := range instance.NetworkInterfaces {
			ni := make(map[string]interface{})
			if *iNi.Attachment.DeviceIndex == 0 {
				primaryNetworkInterface = *iNi
			}
			// If the attached network device is inside our configuration, refresh state with values found.
			// Otherwise, assume the network device was attached via an outside resource.
			for _, index := range configuredDeviceIndexes {
				if index == int(*iNi.Attachment.DeviceIndex) {
					ni["device_index"] = *iNi.Attachment.DeviceIndex
					ni["network_interface_id"] = *iNi.NetworkInterfaceId
					ni["delete_on_termination"] = *iNi.Attachment.DeleteOnTermination
				}
			}
			// Don't add empty network interfaces to schema
			if len(ni) == 0 {
				continue
			}
			networkInterfaces = append(networkInterfaces, ni)
		}
		if err := d.Set("network_interface", networkInterfaces); err != nil {
			return fmt.Errorf("Error setting network_interfaces: %v", err)
		}

		// Set primary network interface details
		// If an instance is shutting down, network interfaces are detached, and attributes may be nil,
		// need to protect against nil pointer dereferences
		if primaryNetworkInterface.SubnetId != nil {
			d.Set("subnet_id", primaryNetworkInterface.SubnetId)
		}
		if primaryNetworkInterface.NetworkInterfaceId != nil {
			d.Set("primary_network_interface_id", primaryNetworkInterface.NetworkInterfaceId)
		}
		d.Set("ipv6_address_count", len(primaryNetworkInterface.Ipv6Addresses))
		if primaryNetworkInterface.SourceDestCheck != nil {
			d.Set("source_dest_check", primaryNetworkInterface.SourceDestCheck)
		}

		d.Set("associate_public_ip_address", primaryNetworkInterface.Association != nil)

		for _, address := range primaryNetworkInterface.Ipv6Addresses {
			ipv6Addresses = append(ipv6Addresses, *address.Ipv6Address)
		}

	} else {
		d.Set("associate_public_ip_address", instance.PublicIpAddress != nil)
		d.Set("ipv6_address_count", 0)
		d.Set("primary_network_interface_id", "")
		d.Set("subnet_id", instance.SubnetId)
	}

	if err := d.Set("ipv6_addresses", ipv6Addresses); err != nil {
		log.Printf("[WARN] Error setting ipv6_addresses for AWS Instance (%s): %s", d.Id(), err)
	}

	d.Set("ebs_optimized", instance.EbsOptimized)
	if instance.SubnetId != nil && *instance.SubnetId != "" {
		d.Set("source_dest_check", instance.SourceDestCheck)
	}

	if instance.Monitoring != nil && instance.Monitoring.State != nil {
		monitoringState := *instance.Monitoring.State
		d.Set("monitoring", monitoringState == "enabled" || monitoringState == "pending")
	}

	d.Set("tags", tagsToMap(instance.Tags))

	if err := readVolumeTags(conn, d); err != nil {
		return err
	}

	if err := readSecurityGroups(d, instance, conn); err != nil {
		return err
	}

	if err := readBlockDevices(d, instance, conn); err != nil {
		return err
	}
	if _, ok := d.GetOk("ephemeral_block_device"); !ok {
		d.Set("ephemeral_block_device", []interface{}{})
	}

	// ARN

	arn := arn.ARN{
		Partition: meta.(*AWSClient).partition,
		Region:    meta.(*AWSClient).region,
		Service:   "ec2",
		AccountID: meta.(*AWSClient).accountid,
		Resource:  fmt.Sprintf("instance/%s", d.Id()),
	}
	d.Set("arn", arn.String())

	// Instance attributes
	{
		attr, err := conn.DescribeInstanceAttribute(&ec2.DescribeInstanceAttributeInput{
			Attribute:  aws.String("disableApiTermination"),
			InstanceId: aws.String(d.Id()),
		})
		if err != nil {
			return err
		}
		d.Set("disable_api_termination", attr.DisableApiTermination.Value)
	}
	{
		attr, err := conn.DescribeInstanceAttribute(&ec2.DescribeInstanceAttributeInput{
			Attribute:  aws.String(ec2.InstanceAttributeNameUserData),
			InstanceId: aws.String(d.Id()),
		})
		if err != nil {
			return err
		}
		if attr.UserData != nil && attr.UserData.Value != nil {
			// Since user_data and user_data_base64 conflict with each other,
			// we'll only set one or the other here to avoid a perma-diff.
			// Since user_data_base64 was added later, we'll prefer to set
			// user_data.
			_, b64 := d.GetOk("user_data_base64")
			if b64 {
				d.Set("user_data_base64", attr.UserData.Value)
			} else {
				d.Set("user_data", userDataHashSum(*attr.UserData.Value))
			}
		}
	}

	// AWS Standard will return InstanceCreditSpecification.NotSupported errors for EC2 Instance IDs outside T2 and T3 instance types
	// Reference: https://github.com/terraform-providers/terraform-provider-aws/issues/8055
	if strings.HasPrefix(aws.StringValue(instance.InstanceType), "t2") || strings.HasPrefix(aws.StringValue(instance.InstanceType), "t3") {
		creditSpecifications, err := getCreditSpecifications(conn, d.Id())

		// Ignore UnsupportedOperation errors for AWS China and GovCloud (US)
		// Reference: https://github.com/terraform-providers/terraform-provider-aws/pull/4362
		if err != nil && !isAWSErr(err, "UnsupportedOperation", "") {
			return fmt.Errorf("error getting EC2 Instance (%s) Credit Specifications: %s", d.Id(), err)
		}

		if err := d.Set("credit_specification", creditSpecifications); err != nil {
			return fmt.Errorf("error setting credit_specification: %s", err)
		}
	}

	if d.Get("get_password_data").(bool) {
		passwordData, err := getAwsEc2InstancePasswordData(*instance.InstanceId, conn)
		if err != nil {
			return err
		}
		d.Set("password_data", passwordData)
	} else {
		d.Set("get_password_data", false)
		d.Set("password_data", nil)
	}

	return nil
}

func resourceAwsInstanceUpdate(d *schema.ResourceData, meta interface{}) error {
	conn := meta.(*AWSClient).ec2conn

	d.Partial(true)

	if d.HasChange("tags") && !d.IsNewResource() {
		if err := setTags(conn, d); err != nil {
			return err
		}
		d.SetPartial("tags")
	}
	if d.HasChange("volume_tags") && !d.IsNewResource() {
		if err := setVolumeTags(conn, d); err != nil {
			return err
		}
		d.SetPartial("volume_tags")
	}

	if d.HasChange("iam_instance_profile") && !d.IsNewResource() {
		request := &ec2.DescribeIamInstanceProfileAssociationsInput{
			Filters: []*ec2.Filter{
				{
					Name:   aws.String("instance-id"),
					Values: []*string{aws.String(d.Id())},
				},
			},
		}

		resp, err := conn.DescribeIamInstanceProfileAssociations(request)
		if err != nil {
			return err
		}

		// An Iam Instance Profile has been provided and is pending a change
		// This means it is an association or a replacement to an association
		if _, ok := d.GetOk("iam_instance_profile"); ok {
			// Does not have an Iam Instance Profile associated with it, need to associate
			if len(resp.IamInstanceProfileAssociations) == 0 {
				err := resource.Retry(1*time.Minute, func() *resource.RetryError {
					_, err := conn.AssociateIamInstanceProfile(&ec2.AssociateIamInstanceProfileInput{
						InstanceId: aws.String(d.Id()),
						IamInstanceProfile: &ec2.IamInstanceProfileSpecification{
							Name: aws.String(d.Get("iam_instance_profile").(string)),
						},
					})
					if err != nil {
						if isAWSErr(err, "InvalidParameterValue", "Invalid IAM Instance Profile") {
							return resource.RetryableError(err)
						}
						return resource.NonRetryableError(err)
					}
					return nil
				})
				if err != nil {
					return err
				}

			} else {
				// Has an Iam Instance Profile associated with it, need to replace the association
				associationId := resp.IamInstanceProfileAssociations[0].AssociationId

				err := resource.Retry(1*time.Minute, func() *resource.RetryError {
					_, err := conn.ReplaceIamInstanceProfileAssociation(&ec2.ReplaceIamInstanceProfileAssociationInput{
						AssociationId: associationId,
						IamInstanceProfile: &ec2.IamInstanceProfileSpecification{
							Name: aws.String(d.Get("iam_instance_profile").(string)),
						},
					})
					if err != nil {
						if isAWSErr(err, "InvalidParameterValue", "Invalid IAM Instance Profile") {
							return resource.RetryableError(err)
						}
						return resource.NonRetryableError(err)
					}
					return nil
				})
				if err != nil {
					return err
				}
			}
			// An Iam Instance Profile has _not_ been provided but is pending a change. This means there is a pending removal
		} else {
			if len(resp.IamInstanceProfileAssociations) > 0 {
				// Has an Iam Instance Profile associated with it, need to remove the association
				associationId := resp.IamInstanceProfileAssociations[0].AssociationId

				_, err := conn.DisassociateIamInstanceProfile(&ec2.DisassociateIamInstanceProfileInput{
					AssociationId: associationId,
				})
				if err != nil {
					return err
				}
			}
		}
	}

	// SourceDestCheck can only be modified on an instance without manually specified network interfaces.
	// SourceDestCheck, in that case, is configured at the network interface level
	if _, ok := d.GetOk("network_interface"); !ok {

		// If we have a new resource and source_dest_check is still true, don't modify
		sourceDestCheck := d.Get("source_dest_check").(bool)

		// Because we're calling Update prior to Read, and the default value of `source_dest_check` is `true`,
		// HasChange() thinks there is a diff between what is set on the instance and what is set in state. We need to ensure that
		// if a diff has occurred, it's not because it's a new instance.
		if d.HasChange("source_dest_check") && !d.IsNewResource() || d.IsNewResource() && !sourceDestCheck {
			// SourceDestCheck can only be set on VPC instances
			// AWS will return an error of InvalidParameterCombination if we attempt
			// to modify the source_dest_check of an instance in EC2 Classic
			log.Printf("[INFO] Modifying `source_dest_check` on Instance %s", d.Id())
			_, err := conn.ModifyInstanceAttribute(&ec2.ModifyInstanceAttributeInput{
				InstanceId: aws.String(d.Id()),
				SourceDestCheck: &ec2.AttributeBooleanValue{
					Value: aws.Bool(sourceDestCheck),
				},
			})
			if err != nil {
				if ec2err, ok := err.(awserr.Error); ok {
					// Tolerate InvalidParameterCombination error in Classic, otherwise
					// return the error
					if ec2err.Code() != "InvalidParameterCombination" {
						return err
					}
					log.Printf("[WARN] Attempted to modify SourceDestCheck on non VPC instance: %s", ec2err.Message())
				}
			}
		}
	}

	if d.HasChange("vpc_security_group_ids") && !d.IsNewResource() {
		var groups []*string
		if v := d.Get("vpc_security_group_ids").(*schema.Set); v.Len() > 0 {
			for _, v := range v.List() {
				groups = append(groups, aws.String(v.(string)))
			}
		}

		if len(groups) < 1 {
			return fmt.Errorf("VPC-based instances require at least one security group to be attached.")
		}
		// If a user has multiple network interface attachments on the target EC2 instance, simply modifying the
		// instance attributes via a `ModifyInstanceAttributes()` request would fail with the following error message:
		// "There are multiple interfaces attached to instance 'i-XX'. Please specify an interface ID for the operation instead."
		// Thus, we need to actually modify the primary network interface for the new security groups, as the primary
		// network interface is where we modify/create security group assignments during Create.
		log.Printf("[INFO] Modifying `vpc_security_group_ids` on Instance %q", d.Id())
		instances, err := conn.DescribeInstances(&ec2.DescribeInstancesInput{
			InstanceIds: []*string{aws.String(d.Id())},
		})
		if err != nil {
			return err
		}
		instance := instances.Reservations[0].Instances[0]
		var primaryInterface ec2.InstanceNetworkInterface
		for _, ni := range instance.NetworkInterfaces {
			if *ni.Attachment.DeviceIndex == 0 {
				primaryInterface = *ni
			}
		}

		if primaryInterface.NetworkInterfaceId == nil {
			log.Print("[Error] Attempted to set vpc_security_group_ids on an instance without a primary network interface")
			return fmt.Errorf(
				"Failed to update vpc_security_group_ids on %q, which does not contain a primary network interface",
				d.Id())
		}

		if _, err := conn.ModifyNetworkInterfaceAttribute(&ec2.ModifyNetworkInterfaceAttributeInput{
			NetworkInterfaceId: primaryInterface.NetworkInterfaceId,
			Groups:             groups,
		}); err != nil {
			return err
		}
	}

	if d.HasChange("instance_type") && !d.IsNewResource() {
		log.Printf("[INFO] Stopping Instance %q for instance_type change", d.Id())
		_, err := conn.StopInstances(&ec2.StopInstancesInput{
			InstanceIds: []*string{aws.String(d.Id())},
		})
		if err != nil {
			return fmt.Errorf("error stopping instance (%s): %s", d.Id(), err)
		}

		stateConf := &resource.StateChangeConf{
			Pending:    []string{"pending", "running", "shutting-down", "stopped", "stopping"},
			Target:     []string{"stopped"},
			Refresh:    InstanceStateRefreshFunc(conn, d.Id(), []string{}),
			Timeout:    d.Timeout(schema.TimeoutUpdate),
			Delay:      10 * time.Second,
			MinTimeout: 3 * time.Second,
		}

		_, err = stateConf.WaitForState()
		if err != nil {
			return fmt.Errorf(
				"Error waiting for instance (%s) to stop: %s", d.Id(), err)
		}

		log.Printf("[INFO] Modifying instance type %s", d.Id())
		_, err = conn.ModifyInstanceAttribute(&ec2.ModifyInstanceAttributeInput{
			InstanceId: aws.String(d.Id()),
			InstanceType: &ec2.AttributeValue{
				Value: aws.String(d.Get("instance_type").(string)),
			},
		})
		if err != nil {
			return err
		}

		log.Printf("[INFO] Starting Instance %q after instance_type change", d.Id())
		_, err = conn.StartInstances(&ec2.StartInstancesInput{
			InstanceIds: []*string{aws.String(d.Id())},
		})
		if err != nil {
			return fmt.Errorf("error starting instance (%s): %s", d.Id(), err)
		}

		stateConf = &resource.StateChangeConf{
			Pending:    []string{"pending", "stopped"},
			Target:     []string{"running"},
			Refresh:    InstanceStateRefreshFunc(conn, d.Id(), []string{"terminated"}),
			Timeout:    d.Timeout(schema.TimeoutUpdate),
			Delay:      10 * time.Second,
			MinTimeout: 3 * time.Second,
		}

		_, err = stateConf.WaitForState()
		if err != nil {
			return fmt.Errorf(
				"Error waiting for instance (%s) to become ready: %s",
				d.Id(), err)
		}
	}

	if d.HasChange("disable_api_termination") && !d.IsNewResource() {
		_, err := conn.ModifyInstanceAttribute(&ec2.ModifyInstanceAttributeInput{
			InstanceId: aws.String(d.Id()),
			DisableApiTermination: &ec2.AttributeBooleanValue{
				Value: aws.Bool(d.Get("disable_api_termination").(bool)),
			},
		})
		if err != nil {
			return err
		}
	}

	if d.HasChange("instance_initiated_shutdown_behavior") {
		log.Printf("[INFO] Modifying instance %s", d.Id())
		_, err := conn.ModifyInstanceAttribute(&ec2.ModifyInstanceAttributeInput{
			InstanceId: aws.String(d.Id()),
			InstanceInitiatedShutdownBehavior: &ec2.AttributeValue{
				Value: aws.String(d.Get("instance_initiated_shutdown_behavior").(string)),
			},
		})
		if err != nil {
			return err
		}
	}

	if d.HasChange("monitoring") {
		var mErr error
		if d.Get("monitoring").(bool) {
			log.Printf("[DEBUG] Enabling monitoring for Instance (%s)", d.Id())
			_, mErr = conn.MonitorInstances(&ec2.MonitorInstancesInput{
				InstanceIds: []*string{aws.String(d.Id())},
			})
		} else {
			log.Printf("[DEBUG] Disabling monitoring for Instance (%s)", d.Id())
			_, mErr = conn.UnmonitorInstances(&ec2.UnmonitorInstancesInput{
				InstanceIds: []*string{aws.String(d.Id())},
			})
		}
		if mErr != nil {
			return fmt.Errorf("Error updating Instance monitoring: %s", mErr)
		}
	}

	if d.HasChange("credit_specification") && !d.IsNewResource() {
		if v, ok := d.GetOk("credit_specification"); ok {
			creditSpecification := v.([]interface{})[0].(map[string]interface{})
			log.Printf("[DEBUG] Modifying credit specification for Instance (%s)", d.Id())
			_, err := conn.ModifyInstanceCreditSpecification(&ec2.ModifyInstanceCreditSpecificationInput{
				InstanceCreditSpecifications: []*ec2.InstanceCreditSpecificationRequest{
					{
						InstanceId: aws.String(d.Id()),
						CpuCredits: aws.String(creditSpecification["cpu_credits"].(string)),
					},
				},
			})
			if err != nil {
				return fmt.Errorf("Error updating Instance credit specification: %s", err)
			}
		}
	}

	// TODO(mitchellh): wait for the attributes we modified to
	// persist the change...

	d.Partial(false)

	return resourceAwsInstanceRead(d, meta)
}

func resourceAwsInstanceDelete(d *schema.ResourceData, meta interface{}) error {
	conn := meta.(*AWSClient).ec2conn

	err := awsTerminateInstance(conn, d.Id(), d.Timeout(schema.TimeoutDelete))
	return err
}

// InstanceStateRefreshFunc returns a resource.StateRefreshFunc that is used to watch
// an EC2 instance.
func InstanceStateRefreshFunc(conn *ec2.EC2, instanceID string, failStates []string) resource.StateRefreshFunc {
	return func() (interface{}, string, error) {
		resp, err := conn.DescribeInstances(&ec2.DescribeInstancesInput{
			InstanceIds: []*string{aws.String(instanceID)},
		})
		if err != nil {
			if ec2err, ok := err.(awserr.Error); ok && ec2err.Code() == "InvalidInstanceID.NotFound" {
				// Set this to nil as if we didn't find anything.
				resp = nil
			} else {
				log.Printf("Error on InstanceStateRefresh: %s", err)
				return nil, "", err
			}
		}

		if resp == nil || len(resp.Reservations) == 0 || len(resp.Reservations[0].Instances) == 0 {
			// Sometimes AWS just has consistency issues and doesn't see
			// our instance yet. Return an empty state.
			return nil, "", nil
		}

		i := resp.Reservations[0].Instances[0]
		state := *i.State.Name

		for _, failState := range failStates {
			if state == failState {
				return i, state, fmt.Errorf("Failed to reach target state. Reason: %s",
					stringifyStateReason(i.StateReason))
			}
		}

		return i, state, nil
	}
}

func stringifyStateReason(sr *ec2.StateReason) string {
	if sr.Message != nil {
		return *sr.Message
	}
	if sr.Code != nil {
		return *sr.Code
	}

	return sr.String()
}

func readBlockDevices(d *schema.ResourceData, instance *ec2.Instance, conn *ec2.EC2) error {
	ibds, err := readBlockDevicesFromInstance(instance, conn)
	if err != nil {
		return err
	}

	if err := d.Set("ebs_block_device", ibds["ebs"]); err != nil {
		return err
	}

	// This handles the import case which needs to be defaulted to empty
	if _, ok := d.GetOk("root_block_device"); !ok {
		if err := d.Set("root_block_device", []interface{}{}); err != nil {
			return err
		}
	}

	if ibds["root"] != nil {
		roots := []interface{}{ibds["root"]}
		if err := d.Set("root_block_device", roots); err != nil {
			return err
		}
	}

	return nil
}

func readBlockDevicesFromInstance(instance *ec2.Instance, conn *ec2.EC2) (map[string]interface{}, error) {
	blockDevices := make(map[string]interface{})
	blockDevices["ebs"] = make([]map[string]interface{}, 0)
	blockDevices["root"] = nil

	instanceBlockDevices := make(map[string]*ec2.InstanceBlockDeviceMapping)
	for _, bd := range instance.BlockDeviceMappings {
		if bd.Ebs != nil {
			instanceBlockDevices[*bd.Ebs.VolumeId] = bd
		}
	}

	if len(instanceBlockDevices) == 0 {
		return nil, nil
	}

	volIDs := make([]*string, 0, len(instanceBlockDevices))
	for volID := range instanceBlockDevices {
		volIDs = append(volIDs, aws.String(volID))
	}

	// Need to call DescribeVolumes to get volume_size and volume_type for each
	// EBS block device
	volResp, err := conn.DescribeVolumes(&ec2.DescribeVolumesInput{
		VolumeIds: volIDs,
	})
	if err != nil {
		return nil, err
	}

	for _, vol := range volResp.Volumes {
		instanceBd := instanceBlockDevices[*vol.VolumeId]
		bd := make(map[string]interface{})

		bd["volume_id"] = *vol.VolumeId

		if instanceBd.Ebs != nil && instanceBd.Ebs.DeleteOnTermination != nil {
			bd["delete_on_termination"] = *instanceBd.Ebs.DeleteOnTermination
		}
		if vol.Size != nil {
			bd["volume_size"] = *vol.Size
		}
		if vol.VolumeType != nil {
			bd["volume_type"] = *vol.VolumeType
		}
		if vol.Iops != nil {
			bd["iops"] = *vol.Iops
		}
		if vol.Encrypted != nil {
			bd["encrypted"] = *vol.Encrypted
		}
		if vol.KmsKeyId != nil {
			bd["kms_key_id"] = *vol.KmsKeyId
		}

		if blockDeviceIsRoot(instanceBd, instance) {
			blockDevices["root"] = bd
		} else {
			if instanceBd.DeviceName != nil {
				bd["device_name"] = *instanceBd.DeviceName
			}
<<<<<<< HEAD
			if vol.Encrypted != nil {
				bd["encrypted"] = *vol.Encrypted
			}
			if vol.KmsKeyId != nil {
				bd["kms_key_id"] = *vol.KmsKeyId
			}
=======
>>>>>>> 1f29fb5e
			if vol.SnapshotId != nil {
				bd["snapshot_id"] = *vol.SnapshotId
			}

			blockDevices["ebs"] = append(blockDevices["ebs"].([]map[string]interface{}), bd)
		}
	}

	return blockDevices, nil
}

func blockDeviceIsRoot(bd *ec2.InstanceBlockDeviceMapping, instance *ec2.Instance) bool {
	return bd.DeviceName != nil &&
		instance.RootDeviceName != nil &&
		*bd.DeviceName == *instance.RootDeviceName
}

func fetchRootDeviceName(ami string, conn *ec2.EC2) (*string, error) {
	if ami == "" {
		return nil, errors.New("Cannot fetch root device name for blank AMI ID.")
	}

	log.Printf("[DEBUG] Describing AMI %q to get root block device name", ami)
	res, err := conn.DescribeImages(&ec2.DescribeImagesInput{
		ImageIds: []*string{aws.String(ami)},
	})
	if err != nil {
		return nil, err
	}

	// For a bad image, we just return nil so we don't block a refresh
	if len(res.Images) == 0 {
		return nil, fmt.Errorf("No images found for AMI %s", ami)
	}

	image := res.Images[0]
	rootDeviceName := image.RootDeviceName

	// Instance store backed AMIs do not provide a root device name.
	if *image.RootDeviceType == ec2.DeviceTypeInstanceStore {
		return nil, fmt.Errorf("Instance store backed AMIs do not provide a root device name - Use an EBS AMI")
	}

	// Some AMIs have a RootDeviceName like "/dev/sda1" that does not appear as a
	// DeviceName in the BlockDeviceMapping list (which will instead have
	// something like "/dev/sda")
	//
	// While this seems like it breaks an invariant of AMIs, it ends up working
	// on the AWS side, and AMIs like this are common enough that we need to
	// special case it so Terraform does the right thing.
	//
	// Our heuristic is: if the RootDeviceName does not appear in the
	// BlockDeviceMapping, assume that the DeviceName of the first
	// BlockDeviceMapping entry serves as the root device.
	rootDeviceNameInMapping := false
	for _, bdm := range image.BlockDeviceMappings {
		if aws.StringValue(bdm.DeviceName) == aws.StringValue(image.RootDeviceName) {
			rootDeviceNameInMapping = true
		}
	}

	if !rootDeviceNameInMapping && len(image.BlockDeviceMappings) > 0 {
		rootDeviceName = image.BlockDeviceMappings[0].DeviceName
	}

	if rootDeviceName == nil {
		return nil, fmt.Errorf("Error finding Root Device Name for AMI (%s)", ami)
	}

	return rootDeviceName, nil
}

func buildNetworkInterfaceOpts(d *schema.ResourceData, groups []*string, nInterfaces interface{}) []*ec2.InstanceNetworkInterfaceSpecification {
	networkInterfaces := []*ec2.InstanceNetworkInterfaceSpecification{}
	// Get necessary items
	subnet, hasSubnet := d.GetOk("subnet_id")

	if hasSubnet {
		// If we have a non-default VPC / Subnet specified, we can flag
		// AssociatePublicIpAddress to get a Public IP assigned. By default these are not provided.
		// You cannot specify both SubnetId and the NetworkInterface.0.* parameters though, otherwise
		// you get: Network interfaces and an instance-level subnet ID may not be specified on the same request
		// You also need to attach Security Groups to the NetworkInterface instead of the instance,
		// to avoid: Network interfaces and an instance-level security groups may not be specified on
		// the same request
		ni := &ec2.InstanceNetworkInterfaceSpecification{
			DeviceIndex: aws.Int64(int64(0)),
			SubnetId:    aws.String(subnet.(string)),
			Groups:      groups,
		}

		if v, ok := d.GetOkExists("associate_public_ip_address"); ok {
			ni.AssociatePublicIpAddress = aws.Bool(v.(bool))
		}

		if v, ok := d.GetOk("private_ip"); ok {
			ni.PrivateIpAddress = aws.String(v.(string))
		}

		if v, ok := d.GetOk("ipv6_address_count"); ok {
			ni.Ipv6AddressCount = aws.Int64(int64(v.(int)))
		}

		if v, ok := d.GetOk("ipv6_addresses"); ok {
			ipv6Addresses := make([]*ec2.InstanceIpv6Address, len(v.([]interface{})))
			for _, address := range v.([]interface{}) {
				ipv6Address := &ec2.InstanceIpv6Address{
					Ipv6Address: aws.String(address.(string)),
				}

				ipv6Addresses = append(ipv6Addresses, ipv6Address)
			}

			ni.Ipv6Addresses = ipv6Addresses
		}

		if v := d.Get("vpc_security_group_ids").(*schema.Set); v.Len() > 0 {
			for _, v := range v.List() {
				ni.Groups = append(ni.Groups, aws.String(v.(string)))
			}
		}

		networkInterfaces = append(networkInterfaces, ni)
	} else {
		// If we have manually specified network interfaces, build and attach those here.
		vL := nInterfaces.(*schema.Set).List()
		for _, v := range vL {
			ini := v.(map[string]interface{})
			ni := &ec2.InstanceNetworkInterfaceSpecification{
				DeviceIndex:         aws.Int64(int64(ini["device_index"].(int))),
				NetworkInterfaceId:  aws.String(ini["network_interface_id"].(string)),
				DeleteOnTermination: aws.Bool(ini["delete_on_termination"].(bool)),
			}
			networkInterfaces = append(networkInterfaces, ni)
		}
	}

	return networkInterfaces
}

func readBlockDeviceMappingsFromConfig(
	d *schema.ResourceData, conn *ec2.EC2) ([]*ec2.BlockDeviceMapping, error) {
	blockDevices := make([]*ec2.BlockDeviceMapping, 0)

	if v, ok := d.GetOk("ebs_block_device"); ok {
		vL := v.(*schema.Set).List()
		for _, v := range vL {
			bd := v.(map[string]interface{})
			ebs := &ec2.EbsBlockDevice{
				DeleteOnTermination: aws.Bool(bd["delete_on_termination"].(bool)),
			}

			if v, ok := bd["snapshot_id"].(string); ok && v != "" {
				ebs.SnapshotId = aws.String(v)
			}

			if v, ok := bd["encrypted"].(bool); ok && v {
				ebs.Encrypted = aws.Bool(v)
			}

			if v, ok := bd["kms_key_id"].(string); ok && v != "" {
				ebs.KmsKeyId = aws.String(v)
			}

			if v, ok := bd["volume_size"].(int); ok && v != 0 {
				ebs.VolumeSize = aws.Int64(int64(v))
			}

			if v, ok := bd["volume_type"].(string); ok && v != "" {
				ebs.VolumeType = aws.String(v)
				if ec2.VolumeTypeIo1 == strings.ToLower(v) {
					// Condition: This parameter is required for requests to create io1
					// volumes; it is not used in requests to create gp2, st1, sc1, or
					// standard volumes.
					// See: http://docs.aws.amazon.com/AWSEC2/latest/APIReference/API_EbsBlockDevice.html
					if v, ok := bd["iops"].(int); ok && v > 0 {
						ebs.Iops = aws.Int64(int64(v))
					}
				}
			}

			blockDevices = append(blockDevices, &ec2.BlockDeviceMapping{
				DeviceName: aws.String(bd["device_name"].(string)),
				Ebs:        ebs,
			})
		}
	}

	if v, ok := d.GetOk("ephemeral_block_device"); ok {
		vL := v.(*schema.Set).List()
		for _, v := range vL {
			bd := v.(map[string]interface{})
			bdm := &ec2.BlockDeviceMapping{
				DeviceName:  aws.String(bd["device_name"].(string)),
				VirtualName: aws.String(bd["virtual_name"].(string)),
			}
			if v, ok := bd["no_device"].(bool); ok && v {
				bdm.NoDevice = aws.String("")
				// When NoDevice is true, just ignore VirtualName since it's not needed
				bdm.VirtualName = nil
			}

			if bdm.NoDevice == nil && aws.StringValue(bdm.VirtualName) == "" {
				return nil, errors.New("virtual_name cannot be empty when no_device is false or undefined.")
			}

			blockDevices = append(blockDevices, bdm)
		}
	}

	if v, ok := d.GetOk("root_block_device"); ok {
		vL := v.([]interface{})
		if len(vL) > 1 {
			return nil, errors.New("Cannot specify more than one root_block_device.")
		}
		for _, v := range vL {
			bd := v.(map[string]interface{})
			ebs := &ec2.EbsBlockDevice{
				DeleteOnTermination: aws.Bool(bd["delete_on_termination"].(bool)),
				Encrypted:           aws.Bool(bd["encrypted"].(bool)),
			}

			if v, ok := bd["kms_key_id"].(int); ok && v != 0 {
				ebs.KmsKeyId = aws.String(bd["kms_key_id"].(string))
			}

			if v, ok := bd["volume_size"].(int); ok && v != 0 {
				ebs.VolumeSize = aws.Int64(int64(v))
			}

			if v, ok := bd["volume_type"].(string); ok && v != "" {
				ebs.VolumeType = aws.String(v)
			}

			if v, ok := bd["iops"].(int); ok && v > 0 && *ebs.VolumeType == "io1" {
				// Only set the iops attribute if the volume type is io1. Setting otherwise
				// can trigger a refresh/plan loop based on the computed value that is given
				// from AWS, and prevent us from specifying 0 as a valid iops.
				//   See https://github.com/hashicorp/terraform/pull/4146
				//   See https://github.com/hashicorp/terraform/issues/7765
				ebs.Iops = aws.Int64(int64(v))
			} else if v, ok := bd["iops"].(int); ok && v > 0 && *ebs.VolumeType != "io1" {
				// Message user about incompatibility
				log.Print("[WARN] IOPs is only valid for storate type io1 for EBS Volumes")
			}

			dn, err := fetchRootDeviceName(d.Get("ami").(string), conn)
			if err != nil {
				return nil, fmt.Errorf("Expected 1 AMI for ID: %s (%s)", d.Get("ami").(string), err)
			}

			blockDevices = append(blockDevices, &ec2.BlockDeviceMapping{
				DeviceName: dn,
				Ebs:        ebs,
			})
		}
	}

	return blockDevices, nil
}

func readVolumeTags(conn *ec2.EC2, d *schema.ResourceData) error {
	volumeIds, err := getAwsInstanceVolumeIds(conn, d)
	if err != nil {
		return err
	}

	tagsResp, err := conn.DescribeTags(&ec2.DescribeTagsInput{
		Filters: []*ec2.Filter{
			{
				Name:   aws.String("resource-id"),
				Values: volumeIds,
			},
		},
	})
	if err != nil {
		return err
	}

	var tags []*ec2.Tag

	for _, t := range tagsResp.Tags {
		tag := &ec2.Tag{
			Key:   t.Key,
			Value: t.Value,
		}
		tags = append(tags, tag)
	}

	d.Set("volume_tags", tagsToMap(tags))

	return nil
}

// Determine whether we're referring to security groups with
// IDs or names. We use a heuristic to figure this out. By default,
// we use IDs if we're in a VPC, and names otherwise (EC2-Classic).
// However, the default VPC accepts either, so store them both here and let the
// config determine which one to use in Plan and Apply.
func readSecurityGroups(d *schema.ResourceData, instance *ec2.Instance, conn *ec2.EC2) error {
	// An instance with a subnet is in a VPC; an instance without a subnet is in EC2-Classic.
	hasSubnet := instance.SubnetId != nil && *instance.SubnetId != ""
	useID, useName := hasSubnet, !hasSubnet

	// If the instance is in a VPC, find out if that VPC is Default to determine
	// whether to store names.
	if instance.VpcId != nil && *instance.VpcId != "" {
		out, err := conn.DescribeVpcs(&ec2.DescribeVpcsInput{
			VpcIds: []*string{instance.VpcId},
		})
		if err != nil {
			log.Printf("[WARN] Unable to describe VPC %q: %s", *instance.VpcId, err)
		} else if len(out.Vpcs) == 0 {
			// This may happen in Eucalyptus Cloud
			log.Printf("[WARN] Unable to retrieve VPCs")
		} else {
			isInDefaultVpc := *out.Vpcs[0].IsDefault
			useName = isInDefaultVpc
		}
	}

	// Build up the security groups
	if useID {
		sgs := make([]string, 0, len(instance.SecurityGroups))
		for _, sg := range instance.SecurityGroups {
			sgs = append(sgs, *sg.GroupId)
		}
		log.Printf("[DEBUG] Setting Security Group IDs: %#v", sgs)
		if err := d.Set("vpc_security_group_ids", sgs); err != nil {
			return err
		}
	} else {
		if err := d.Set("vpc_security_group_ids", []string{}); err != nil {
			return err
		}
	}
	if useName {
		sgs := make([]string, 0, len(instance.SecurityGroups))
		for _, sg := range instance.SecurityGroups {
			sgs = append(sgs, *sg.GroupName)
		}
		log.Printf("[DEBUG] Setting Security Group Names: %#v", sgs)
		if err := d.Set("security_groups", sgs); err != nil {
			return err
		}
	} else {
		if err := d.Set("security_groups", []string{}); err != nil {
			return err
		}
	}
	return nil
}

func getAwsEc2InstancePasswordData(instanceID string, conn *ec2.EC2) (string, error) {
	log.Printf("[INFO] Reading password data for instance %s", instanceID)

	var passwordData string

	err := resource.Retry(15*time.Minute, func() *resource.RetryError {
		resp, err := conn.GetPasswordData(&ec2.GetPasswordDataInput{
			InstanceId: aws.String(instanceID),
		})

		if err != nil {
			return resource.NonRetryableError(err)
		}

		if resp.PasswordData == nil || *resp.PasswordData == "" {
			return resource.RetryableError(fmt.Errorf("Password data is blank for instance ID: %s", instanceID))
		}

		passwordData = strings.TrimSpace(*resp.PasswordData)

		log.Printf("[INFO] Password data read for instance %s", instanceID)
		return nil
	})

	if err != nil {
		return "", err
	}

	return passwordData, nil
}

type awsInstanceOpts struct {
	BlockDeviceMappings               []*ec2.BlockDeviceMapping
	DisableAPITermination             *bool
	EBSOptimized                      *bool
	Monitoring                        *ec2.RunInstancesMonitoringEnabled
	IAMInstanceProfile                *ec2.IamInstanceProfileSpecification
	ImageID                           *string
	InstanceInitiatedShutdownBehavior *string
	InstanceType                      *string
	Ipv6AddressCount                  *int64
	Ipv6Addresses                     []*ec2.InstanceIpv6Address
	KeyName                           *string
	NetworkInterfaces                 []*ec2.InstanceNetworkInterfaceSpecification
	Placement                         *ec2.Placement
	PrivateIPAddress                  *string
	SecurityGroupIDs                  []*string
	SecurityGroups                    []*string
	SpotPlacement                     *ec2.SpotPlacement
	SubnetID                          *string
	UserData64                        *string
	CreditSpecification               *ec2.CreditSpecificationRequest
	CpuOptions                        *ec2.CpuOptionsRequest
}

func buildAwsInstanceOpts(
	d *schema.ResourceData, meta interface{}) (*awsInstanceOpts, error) {
	conn := meta.(*AWSClient).ec2conn

	instanceType := d.Get("instance_type").(string)
	opts := &awsInstanceOpts{
		DisableAPITermination: aws.Bool(d.Get("disable_api_termination").(bool)),
		EBSOptimized:          aws.Bool(d.Get("ebs_optimized").(bool)),
		ImageID:               aws.String(d.Get("ami").(string)),
		InstanceType:          aws.String(instanceType),
	}

	// Set default cpu_credits as Unlimited for T3 instance type
	if strings.HasPrefix(instanceType, "t3") {
		opts.CreditSpecification = &ec2.CreditSpecificationRequest{
			CpuCredits: aws.String("unlimited"),
		}
	}

	if v, ok := d.GetOk("credit_specification"); ok {
		// Only T2 and T3 are burstable performance instance types and supports Unlimited
		if strings.HasPrefix(instanceType, "t2") || strings.HasPrefix(instanceType, "t3") {
			if cs, ok := v.([]interface{})[0].(map[string]interface{}); ok {
				opts.CreditSpecification = &ec2.CreditSpecificationRequest{
					CpuCredits: aws.String(cs["cpu_credits"].(string)),
				}
			} else {
				log.Print("[WARN] credit_specification is defined but the value of cpu_credits is missing, default value will be used.")
			}
		} else {
			log.Print("[WARN] credit_specification is defined but instance type is not T2/T3. Ignoring...")
		}
	}

	if v := d.Get("instance_initiated_shutdown_behavior").(string); v != "" {
		opts.InstanceInitiatedShutdownBehavior = aws.String(v)
	}

	opts.Monitoring = &ec2.RunInstancesMonitoringEnabled{
		Enabled: aws.Bool(d.Get("monitoring").(bool)),
	}

	opts.IAMInstanceProfile = &ec2.IamInstanceProfileSpecification{
		Name: aws.String(d.Get("iam_instance_profile").(string)),
	}

	userData := d.Get("user_data").(string)
	userDataBase64 := d.Get("user_data_base64").(string)

	if userData != "" {
		opts.UserData64 = aws.String(base64Encode([]byte(userData)))
	} else if userDataBase64 != "" {
		opts.UserData64 = aws.String(userDataBase64)
	}

	// check for non-default Subnet, and cast it to a String
	subnet, hasSubnet := d.GetOk("subnet_id")
	subnetID := subnet.(string)

	// Placement is used for aws_instance; SpotPlacement is used for
	// aws_spot_instance_request. They represent the same data. :-|
	opts.Placement = &ec2.Placement{
		AvailabilityZone: aws.String(d.Get("availability_zone").(string)),
		GroupName:        aws.String(d.Get("placement_group").(string)),
	}

	opts.SpotPlacement = &ec2.SpotPlacement{
		AvailabilityZone: aws.String(d.Get("availability_zone").(string)),
		GroupName:        aws.String(d.Get("placement_group").(string)),
	}

	if v := d.Get("tenancy").(string); v != "" {
		opts.Placement.Tenancy = aws.String(v)
	}
	if v := d.Get("host_id").(string); v != "" {
		opts.Placement.HostId = aws.String(v)
	}

	if v := d.Get("cpu_core_count").(int); v > 0 {
		tc := d.Get("cpu_threads_per_core").(int)
		if tc < 0 {
			tc = 2
		}
		opts.CpuOptions = &ec2.CpuOptionsRequest{
			CoreCount:      aws.Int64(int64(v)),
			ThreadsPerCore: aws.Int64(int64(tc)),
		}
	}

	var groups []*string
	if v := d.Get("security_groups"); v != nil {
		// Security group names.
		// For a nondefault VPC, you must use security group IDs instead.
		// See http://docs.aws.amazon.com/AWSEC2/latest/APIReference/API_RunInstances.html
		sgs := v.(*schema.Set).List()
		if len(sgs) > 0 && hasSubnet {
			log.Print("[WARN] Deprecated. Attempting to use 'security_groups' within a VPC instance. Use 'vpc_security_group_ids' instead.")
		}
		for _, v := range sgs {
			str := v.(string)
			groups = append(groups, aws.String(str))
		}
	}

	networkInterfaces, interfacesOk := d.GetOk("network_interface")

	// If setting subnet and public address, OR manual network interfaces, populate those now.
	if hasSubnet || interfacesOk {
		// Otherwise we're attaching (a) network interface(s)
		opts.NetworkInterfaces = buildNetworkInterfaceOpts(d, groups, networkInterfaces)
	} else {
		// If simply specifying a subnetID, privateIP, Security Groups, or VPC Security Groups, build these now
		if subnetID != "" {
			opts.SubnetID = aws.String(subnetID)
		}

		if v, ok := d.GetOk("private_ip"); ok {
			opts.PrivateIPAddress = aws.String(v.(string))
		}
		if opts.SubnetID != nil &&
			*opts.SubnetID != "" {
			opts.SecurityGroupIDs = groups
		} else {
			opts.SecurityGroups = groups
		}

		if v, ok := d.GetOk("ipv6_address_count"); ok {
			opts.Ipv6AddressCount = aws.Int64(int64(v.(int)))
		}

		if v, ok := d.GetOk("ipv6_addresses"); ok {
			ipv6Addresses := make([]*ec2.InstanceIpv6Address, len(v.([]interface{})))
			for _, address := range v.([]interface{}) {
				ipv6Address := &ec2.InstanceIpv6Address{
					Ipv6Address: aws.String(address.(string)),
				}

				ipv6Addresses = append(ipv6Addresses, ipv6Address)
			}

			opts.Ipv6Addresses = ipv6Addresses
		}

		if v := d.Get("vpc_security_group_ids").(*schema.Set); v.Len() > 0 {
			for _, v := range v.List() {
				opts.SecurityGroupIDs = append(opts.SecurityGroupIDs, aws.String(v.(string)))
			}
		}
	}

	if v, ok := d.GetOk("key_name"); ok {
		opts.KeyName = aws.String(v.(string))
	}

	blockDevices, err := readBlockDeviceMappingsFromConfig(d, conn)
	if err != nil {
		return nil, err
	}
	if len(blockDevices) > 0 {
		opts.BlockDeviceMappings = blockDevices
	}
	return opts, nil
}

func awsTerminateInstance(conn *ec2.EC2, id string, timeout time.Duration) error {
	log.Printf("[INFO] Terminating instance: %s", id)
	req := &ec2.TerminateInstancesInput{
		InstanceIds: []*string{aws.String(id)},
	}
	if _, err := conn.TerminateInstances(req); err != nil {
		if ec2err, ok := err.(awserr.Error); ok && ec2err.Code() == "InvalidInstanceID.NotFound" {
			return nil
		}
		return fmt.Errorf("Error terminating instance: %s", err)
	}

	return waitForInstanceDeletion(conn, id, timeout)
}

func waitForInstanceDeletion(conn *ec2.EC2, id string, timeout time.Duration) error {
	log.Printf("[DEBUG] Waiting for instance (%s) to become terminated", id)

	stateConf := &resource.StateChangeConf{
		Pending:    []string{"pending", "running", "shutting-down", "stopped", "stopping"},
		Target:     []string{"terminated"},
		Refresh:    InstanceStateRefreshFunc(conn, id, []string{}),
		Timeout:    timeout,
		Delay:      10 * time.Second,
		MinTimeout: 3 * time.Second,
	}

	_, err := stateConf.WaitForState()
	if err != nil {
		return fmt.Errorf(
			"Error waiting for instance (%s) to terminate: %s", id, err)
	}

	return nil
}

func iamInstanceProfileArnToName(ip *ec2.IamInstanceProfile) string {
	if ip == nil || ip.Arn == nil {
		return ""
	}
	parts := strings.Split(*ip.Arn, "/")
	return parts[len(parts)-1]
}

func userDataHashSum(user_data string) string {
	// Check whether the user_data is not Base64 encoded.
	// Always calculate hash of base64 decoded value since we
	// check against double-encoding when setting it
	v, base64DecodeError := base64.StdEncoding.DecodeString(user_data)
	if base64DecodeError != nil {
		v = []byte(user_data)
	}

	hash := sha1.Sum(v)
	return hex.EncodeToString(hash[:])
}

func getAwsInstanceVolumeIds(conn *ec2.EC2, d *schema.ResourceData) ([]*string, error) {
	volumeIds := make([]*string, 0)

	opts := &ec2.DescribeVolumesInput{
		Filters: []*ec2.Filter{
			{
				Name:   aws.String("attachment.instance-id"),
				Values: []*string{aws.String(d.Id())},
			},
		},
	}

	resp, err := conn.DescribeVolumes(opts)
	if err != nil {
		return nil, err
	}

	for _, v := range resp.Volumes {
		volumeIds = append(volumeIds, v.VolumeId)
	}

	return volumeIds, nil
}

func getCreditSpecifications(conn *ec2.EC2, instanceId string) ([]map[string]interface{}, error) {
	var creditSpecifications []map[string]interface{}
	creditSpecification := make(map[string]interface{})

	attr, err := conn.DescribeInstanceCreditSpecifications(&ec2.DescribeInstanceCreditSpecificationsInput{
		InstanceIds: []*string{aws.String(instanceId)},
	})
	if err != nil {
		return creditSpecifications, err
	}
	if len(attr.InstanceCreditSpecifications) > 0 {
		creditSpecification["cpu_credits"] = aws.StringValue(attr.InstanceCreditSpecifications[0].CpuCredits)
		creditSpecifications = append(creditSpecifications, creditSpecification)
	}

	return creditSpecifications, nil
}<|MERGE_RESOLUTION|>--- conflicted
+++ resolved
@@ -1360,15 +1360,6 @@
 			if instanceBd.DeviceName != nil {
 				bd["device_name"] = *instanceBd.DeviceName
 			}
-<<<<<<< HEAD
-			if vol.Encrypted != nil {
-				bd["encrypted"] = *vol.Encrypted
-			}
-			if vol.KmsKeyId != nil {
-				bd["kms_key_id"] = *vol.KmsKeyId
-			}
-=======
->>>>>>> 1f29fb5e
 			if vol.SnapshotId != nil {
 				bd["snapshot_id"] = *vol.SnapshotId
 			}
